# frozen_string_literal: true

require "releaser"

root    = File.expand_path("..", __dir__)
version = File.read("#{root}/RAILS_VERSION").strip
<<<<<<< HEAD
tag     = "v#{version}"

directory "pkg"

major, minor, tiny, pre = version.split(".", 4)

# This "npm-ifies" the current version number
# With npm, versions such as "5.0.0.rc1" or "5.0.0.beta1.1" are not compliant with its
# versioning system, so they must be transformed to "5.0.0-rc1" and "5.0.0-beta1-1" respectively.
# "5.0.0"     --> "5.0.0"
# "5.0.1"     --> "5.0.100"
# "5.0.0.1"   --> "5.0.1"
# "5.0.1.1"   --> "5.0.101"
# "5.0.0.rc1" --> "5.0.0-rc1"
if pre
  pre_release = pre.match?(/rc|beta|alpha/) ? pre : nil
  npm_pre = pre.to_i
else
  npm_pre = 0
  pre_release = nil
end

npm_version = "#{major}.#{minor}.#{(tiny.to_i * 100) + npm_pre}#{pre_release ? "-#{pre_release}" : ""}"
pre = pre ? pre.inspect : "nil"

(FRAMEWORKS + ["rails"]).each do |framework|
  namespace framework do
    gem     = "pkg/#{framework}-#{version}.gem"
    gemspec = "#{framework}.gemspec"

    task :clean do
      rm_f gem
    end

    task :update_versions do
      glob = root.dup
      if framework == "rails"
        glob << "/version.rb"
      else
        glob << "/#{framework}/lib/*"
        glob << "/gem_version.rb"
      end

      file = Dir[glob].first
      ruby = File.read(file)

      ruby.gsub!(/^(\s*)MAJOR(\s*)= .*?$/, "\\1MAJOR = #{major}")
      raise "Could not insert MAJOR in #{file}" unless $1

      ruby.gsub!(/^(\s*)MINOR(\s*)= .*?$/, "\\1MINOR = #{minor}")
      raise "Could not insert MINOR in #{file}" unless $1

      ruby.gsub!(/^(\s*)TINY(\s*)= .*?$/, "\\1TINY  = #{tiny}")
      raise "Could not insert TINY in #{file}" unless $1

      ruby.gsub!(/^(\s*)PRE(\s*)= .*?$/, "\\1PRE   = #{pre}")
      raise "Could not insert PRE in #{file}" unless $1

      File.open(file, "w") { |f| f.write ruby }

      require "json"
      if File.exist?("#{framework}/package.json") && JSON.parse(File.read("#{framework}/package.json"))["version"] != npm_version
        Dir.chdir("#{framework}") do
          if sh "which npm"
            sh "npm version #{npm_version} --no-git-tag-version"
          else
            raise "You must have npm installed to release Rails."
          end
        end
      end
    end

    task gem => %w(update_versions pkg) do
      cmd = ""
      cmd += "cd #{framework} && " unless framework == "rails"
      cmd += "bundle exec rake package && " unless framework == "rails"
      cmd += "gem build #{gemspec} && mv #{framework}-#{version}.gem #{root}/pkg/"
      sh cmd
    end

    task build: [:clean, gem]
    task install: :build do
      sh "gem install --pre #{gem}"
    end

    task push: :build do
      otp = ""
      begin
        otp = " --otp " + `ykman oath accounts code -s rubygems.org`.chomp
      rescue
        # User doesn't have ykman
      end

      sh "gem push #{gem}#{otp}"

      if File.exist?("#{framework}/package.json")
        Dir.chdir("#{framework}") do
          npm_otp = ""
          begin
            npm_otp = " --otp " + `ykman oath accounts code -s npmjs.com`.chomp
          rescue
            # User doesn't have ykman
          end

          npm_tag = ""
          if /[a-z]/.match?(version)
            npm_tag = " --tag pre"
          else
            npm_tag = " --tag #{major}-#{minor}-stable"
          end

          sh "npm publish#{npm_tag}#{npm_otp}"
        end
      end
    end
  end
end

namespace :changelog do
  task :header do
    (FRAMEWORKS + ["guides"]).each do |fw|
      require "date"
      fname = File.join fw, "CHANGELOG.md"
      current_contents = File.read(fname)

      header = "## Rails #{version} (#{Date.today.strftime('%B %d, %Y')}) ##\n\n"
      header += "*   No changes.\n\n\n" if current_contents.start_with?("##")
      contents = header + current_contents
      File.write(fname, contents)
    end
  end

  task :release_date do
    (FRAMEWORKS + ["guides"]).each do |fw|
      require "date"
      replace = "## Rails #{version} (#{Date.today.strftime('%B %d, %Y')}) ##\n"
      fname = File.join fw, "CHANGELOG.md"

      contents = File.read(fname).sub(/^(## Rails .*)\n/, replace)
      File.write(fname, contents)
    end
  end

  task :release_summary, [:base_release, :release] do |_, args|
    release_regexp = args[:base_release] ? Regexp.escape(args[:base_release]) : /\d+\.\d+\.\d+/

    puts args[:release]

    FRAMEWORKS.each do |fw|
      puts "## #{FRAMEWORK_NAMES[fw]}"
      fname    = File.join fw, "CHANGELOG.md"
      contents = File.readlines fname
      contents.shift
      changes = []
      until contents.first =~ /^## Rails #{release_regexp}.*$/ ||
          contents.first =~ /^Please check.*for previous changes\.$/ ||
          contents.empty?
        changes << contents.shift
      end

      puts changes.join
      puts
    end
  end
end

namespace :all do
  task build: FRAMEWORKS.map { |f| "#{f}:build"           } + ["rails:build"]
  task update_versions: FRAMEWORKS.map { |f| "#{f}:update_versions" } + ["rails:update_versions"]
  task install: FRAMEWORKS.map { |f| "#{f}:install"         } + ["rails:install"]
  task push: FRAMEWORKS.map { |f| "#{f}:push"            } + ["rails:push"]

  task :ensure_clean_state do
    unless `git status -s | grep -v 'RAILS_VERSION\\|CHANGELOG\\|Gemfile.lock\\|package.json\\|version.rb\\|tasks/release.rb'`.strip.empty?
      abort "[ABORTING] `git status` reports a dirty tree. Make sure all changes are committed"
    end

    unless ENV["SKIP_TAG"] || `git tag | grep '^#{tag}$'`.strip.empty?
      abort "[ABORTING] `git tag` shows that #{tag} already exists. Has this version already\n"\
            "           been released? Git tagging can be skipped by setting SKIP_TAG=1"
    end
  end

  task verify: :install do
    require "tmpdir"

    cd Dir.tmpdir
    app_name = "verify-#{version}-#{Time.now.to_i}"
    sh "rails _#{version}_ new #{app_name} --skip-bundle" # Generate with the right version.
    cd app_name

    substitute = -> (file_name, regex, replacement) do
      File.write(file_name, File.read(file_name).sub(regex, replacement))
    end

    # Replace the generated gemfile entry with the exact version.
    substitute.call("Gemfile", /^gem 'rails.*/, "gem 'rails', '#{version}'")
    substitute.call("Gemfile", /^# gem 'image_processing/, "gem 'image_processing")
    sh "bundle"
    sh "rails action_mailbox:install"
    sh "rails action_text:install"

    sh "rails generate scaffold user name description:text admin:boolean"
    sh "rails db:migrate"

    # Replace the generated gemfile entry with the exact version.
    substitute.call("app/models/user.rb", /end\n\z/, <<~CODE)
        has_one_attached :avatar
        has_rich_text :description
      end
    CODE

    substitute.call("app/views/users/_form.html.erb", /text_area :description %>\n  <\/div>/, <<~CODE)
      rich_text_area :description %>\n  </div>

      <div class="field">
        Avatar: <%= form.file_field :avatar %>
      </div>
    CODE

    substitute.call("app/views/users/show.html.erb", /description %>\n<\/p>/, <<~CODE)
      description %>\n</p>

      <p>
        <% if @user.avatar.attached? -%>
          <%= image_tag @user.avatar.representation(resize_to_limit: [500, 500]) %>
        <% end -%>
      </p>
    CODE

    # Permit the avatar param.
    substitute.call("app/controllers/users_controller.rb", /:admin/, ":admin, :avatar")

    if ENV["EDITOR"]
      `#{ENV["EDITOR"]} #{File.expand_path(app_name)}`
    end

    puts "Booting a Rails server. Verify the release by:"
    puts
    puts "- Seeing the correct release number on the root page"
    puts "- Viewing /users"
    puts "- Creating a user"
    puts "- Updating a user (e.g. disable the admin flag)"
    puts "- Deleting a user on /users"
    puts "- Whatever else you want."
    begin
      sh "rails server"
    rescue Interrupt
      # Server passes along interrupt. Prevent halting verify task.
    end
  end

  task :bundle do
    sh "bundle check"
  end

  task :commit do
    unless `git status -s`.strip.empty?
      File.open("pkg/commit_message.txt", "w") do |f|
        f.puts "# Preparing for #{version} release\n"
        f.puts
        f.puts "# UNCOMMENT THE LINE ABOVE TO APPROVE THIS COMMIT"
      end

      sh "git add . && git commit --verbose --template=pkg/commit_message.txt"
      rm_f "pkg/commit_message.txt"
    end
  end

  task :tag do
    sh "git tag -s -m '#{tag} release' #{tag}"
    sh "git push --tags"
  end

  task prep_release: %w(ensure_clean_state build bundle commit)

  task release: %w(prep_release tag push)
end
=======
releaser = Releaser.new(root, version)
>>>>>>> f61f4ef9

module Announcement
  class Version
    def initialize(version)
      @version, @gem_version = version, Gem::Version.new(version)
    end

    def to_s
      @version
    end

    def previous
      @gem_version.segments[0, 3].tap { |v| v[2] -= 1 }.join(".")
    end

    def major_or_security?
      @gem_version.segments[2].zero? || @gem_version.segments[3].is_a?(Integer)
    end

    def rc?
      @version =~ /rc/
    end
  end
end

task :announce do
  Dir.chdir("pkg/") do
    versions = ENV["VERSIONS"] ? ENV["VERSIONS"].split(",") : [ releaser.version ]
    versions = versions.sort.map { |v| Announcement::Version.new(v) }

    raise "Only valid for patch releases" if versions.any?(&:major_or_security?)

    if versions.any?(&:rc?)
      require "date"
      future_date = Date.today + 5
      future_date += 1 while future_date.saturday? || future_date.sunday?

      github_user = `git config github.user`.chomp
    end

    require "erb"
    template = File.read("../tasks/release_announcement_draft.erb")

    puts ERB.new(template, trim_mode: "<>").result(binding)
  end
end<|MERGE_RESOLUTION|>--- conflicted
+++ resolved
@@ -4,288 +4,7 @@
 
 root    = File.expand_path("..", __dir__)
 version = File.read("#{root}/RAILS_VERSION").strip
-<<<<<<< HEAD
-tag     = "v#{version}"
-
-directory "pkg"
-
-major, minor, tiny, pre = version.split(".", 4)
-
-# This "npm-ifies" the current version number
-# With npm, versions such as "5.0.0.rc1" or "5.0.0.beta1.1" are not compliant with its
-# versioning system, so they must be transformed to "5.0.0-rc1" and "5.0.0-beta1-1" respectively.
-# "5.0.0"     --> "5.0.0"
-# "5.0.1"     --> "5.0.100"
-# "5.0.0.1"   --> "5.0.1"
-# "5.0.1.1"   --> "5.0.101"
-# "5.0.0.rc1" --> "5.0.0-rc1"
-if pre
-  pre_release = pre.match?(/rc|beta|alpha/) ? pre : nil
-  npm_pre = pre.to_i
-else
-  npm_pre = 0
-  pre_release = nil
-end
-
-npm_version = "#{major}.#{minor}.#{(tiny.to_i * 100) + npm_pre}#{pre_release ? "-#{pre_release}" : ""}"
-pre = pre ? pre.inspect : "nil"
-
-(FRAMEWORKS + ["rails"]).each do |framework|
-  namespace framework do
-    gem     = "pkg/#{framework}-#{version}.gem"
-    gemspec = "#{framework}.gemspec"
-
-    task :clean do
-      rm_f gem
-    end
-
-    task :update_versions do
-      glob = root.dup
-      if framework == "rails"
-        glob << "/version.rb"
-      else
-        glob << "/#{framework}/lib/*"
-        glob << "/gem_version.rb"
-      end
-
-      file = Dir[glob].first
-      ruby = File.read(file)
-
-      ruby.gsub!(/^(\s*)MAJOR(\s*)= .*?$/, "\\1MAJOR = #{major}")
-      raise "Could not insert MAJOR in #{file}" unless $1
-
-      ruby.gsub!(/^(\s*)MINOR(\s*)= .*?$/, "\\1MINOR = #{minor}")
-      raise "Could not insert MINOR in #{file}" unless $1
-
-      ruby.gsub!(/^(\s*)TINY(\s*)= .*?$/, "\\1TINY  = #{tiny}")
-      raise "Could not insert TINY in #{file}" unless $1
-
-      ruby.gsub!(/^(\s*)PRE(\s*)= .*?$/, "\\1PRE   = #{pre}")
-      raise "Could not insert PRE in #{file}" unless $1
-
-      File.open(file, "w") { |f| f.write ruby }
-
-      require "json"
-      if File.exist?("#{framework}/package.json") && JSON.parse(File.read("#{framework}/package.json"))["version"] != npm_version
-        Dir.chdir("#{framework}") do
-          if sh "which npm"
-            sh "npm version #{npm_version} --no-git-tag-version"
-          else
-            raise "You must have npm installed to release Rails."
-          end
-        end
-      end
-    end
-
-    task gem => %w(update_versions pkg) do
-      cmd = ""
-      cmd += "cd #{framework} && " unless framework == "rails"
-      cmd += "bundle exec rake package && " unless framework == "rails"
-      cmd += "gem build #{gemspec} && mv #{framework}-#{version}.gem #{root}/pkg/"
-      sh cmd
-    end
-
-    task build: [:clean, gem]
-    task install: :build do
-      sh "gem install --pre #{gem}"
-    end
-
-    task push: :build do
-      otp = ""
-      begin
-        otp = " --otp " + `ykman oath accounts code -s rubygems.org`.chomp
-      rescue
-        # User doesn't have ykman
-      end
-
-      sh "gem push #{gem}#{otp}"
-
-      if File.exist?("#{framework}/package.json")
-        Dir.chdir("#{framework}") do
-          npm_otp = ""
-          begin
-            npm_otp = " --otp " + `ykman oath accounts code -s npmjs.com`.chomp
-          rescue
-            # User doesn't have ykman
-          end
-
-          npm_tag = ""
-          if /[a-z]/.match?(version)
-            npm_tag = " --tag pre"
-          else
-            npm_tag = " --tag #{major}-#{minor}-stable"
-          end
-
-          sh "npm publish#{npm_tag}#{npm_otp}"
-        end
-      end
-    end
-  end
-end
-
-namespace :changelog do
-  task :header do
-    (FRAMEWORKS + ["guides"]).each do |fw|
-      require "date"
-      fname = File.join fw, "CHANGELOG.md"
-      current_contents = File.read(fname)
-
-      header = "## Rails #{version} (#{Date.today.strftime('%B %d, %Y')}) ##\n\n"
-      header += "*   No changes.\n\n\n" if current_contents.start_with?("##")
-      contents = header + current_contents
-      File.write(fname, contents)
-    end
-  end
-
-  task :release_date do
-    (FRAMEWORKS + ["guides"]).each do |fw|
-      require "date"
-      replace = "## Rails #{version} (#{Date.today.strftime('%B %d, %Y')}) ##\n"
-      fname = File.join fw, "CHANGELOG.md"
-
-      contents = File.read(fname).sub(/^(## Rails .*)\n/, replace)
-      File.write(fname, contents)
-    end
-  end
-
-  task :release_summary, [:base_release, :release] do |_, args|
-    release_regexp = args[:base_release] ? Regexp.escape(args[:base_release]) : /\d+\.\d+\.\d+/
-
-    puts args[:release]
-
-    FRAMEWORKS.each do |fw|
-      puts "## #{FRAMEWORK_NAMES[fw]}"
-      fname    = File.join fw, "CHANGELOG.md"
-      contents = File.readlines fname
-      contents.shift
-      changes = []
-      until contents.first =~ /^## Rails #{release_regexp}.*$/ ||
-          contents.first =~ /^Please check.*for previous changes\.$/ ||
-          contents.empty?
-        changes << contents.shift
-      end
-
-      puts changes.join
-      puts
-    end
-  end
-end
-
-namespace :all do
-  task build: FRAMEWORKS.map { |f| "#{f}:build"           } + ["rails:build"]
-  task update_versions: FRAMEWORKS.map { |f| "#{f}:update_versions" } + ["rails:update_versions"]
-  task install: FRAMEWORKS.map { |f| "#{f}:install"         } + ["rails:install"]
-  task push: FRAMEWORKS.map { |f| "#{f}:push"            } + ["rails:push"]
-
-  task :ensure_clean_state do
-    unless `git status -s | grep -v 'RAILS_VERSION\\|CHANGELOG\\|Gemfile.lock\\|package.json\\|version.rb\\|tasks/release.rb'`.strip.empty?
-      abort "[ABORTING] `git status` reports a dirty tree. Make sure all changes are committed"
-    end
-
-    unless ENV["SKIP_TAG"] || `git tag | grep '^#{tag}$'`.strip.empty?
-      abort "[ABORTING] `git tag` shows that #{tag} already exists. Has this version already\n"\
-            "           been released? Git tagging can be skipped by setting SKIP_TAG=1"
-    end
-  end
-
-  task verify: :install do
-    require "tmpdir"
-
-    cd Dir.tmpdir
-    app_name = "verify-#{version}-#{Time.now.to_i}"
-    sh "rails _#{version}_ new #{app_name} --skip-bundle" # Generate with the right version.
-    cd app_name
-
-    substitute = -> (file_name, regex, replacement) do
-      File.write(file_name, File.read(file_name).sub(regex, replacement))
-    end
-
-    # Replace the generated gemfile entry with the exact version.
-    substitute.call("Gemfile", /^gem 'rails.*/, "gem 'rails', '#{version}'")
-    substitute.call("Gemfile", /^# gem 'image_processing/, "gem 'image_processing")
-    sh "bundle"
-    sh "rails action_mailbox:install"
-    sh "rails action_text:install"
-
-    sh "rails generate scaffold user name description:text admin:boolean"
-    sh "rails db:migrate"
-
-    # Replace the generated gemfile entry with the exact version.
-    substitute.call("app/models/user.rb", /end\n\z/, <<~CODE)
-        has_one_attached :avatar
-        has_rich_text :description
-      end
-    CODE
-
-    substitute.call("app/views/users/_form.html.erb", /text_area :description %>\n  <\/div>/, <<~CODE)
-      rich_text_area :description %>\n  </div>
-
-      <div class="field">
-        Avatar: <%= form.file_field :avatar %>
-      </div>
-    CODE
-
-    substitute.call("app/views/users/show.html.erb", /description %>\n<\/p>/, <<~CODE)
-      description %>\n</p>
-
-      <p>
-        <% if @user.avatar.attached? -%>
-          <%= image_tag @user.avatar.representation(resize_to_limit: [500, 500]) %>
-        <% end -%>
-      </p>
-    CODE
-
-    # Permit the avatar param.
-    substitute.call("app/controllers/users_controller.rb", /:admin/, ":admin, :avatar")
-
-    if ENV["EDITOR"]
-      `#{ENV["EDITOR"]} #{File.expand_path(app_name)}`
-    end
-
-    puts "Booting a Rails server. Verify the release by:"
-    puts
-    puts "- Seeing the correct release number on the root page"
-    puts "- Viewing /users"
-    puts "- Creating a user"
-    puts "- Updating a user (e.g. disable the admin flag)"
-    puts "- Deleting a user on /users"
-    puts "- Whatever else you want."
-    begin
-      sh "rails server"
-    rescue Interrupt
-      # Server passes along interrupt. Prevent halting verify task.
-    end
-  end
-
-  task :bundle do
-    sh "bundle check"
-  end
-
-  task :commit do
-    unless `git status -s`.strip.empty?
-      File.open("pkg/commit_message.txt", "w") do |f|
-        f.puts "# Preparing for #{version} release\n"
-        f.puts
-        f.puts "# UNCOMMENT THE LINE ABOVE TO APPROVE THIS COMMIT"
-      end
-
-      sh "git add . && git commit --verbose --template=pkg/commit_message.txt"
-      rm_f "pkg/commit_message.txt"
-    end
-  end
-
-  task :tag do
-    sh "git tag -s -m '#{tag} release' #{tag}"
-    sh "git push --tags"
-  end
-
-  task prep_release: %w(ensure_clean_state build bundle commit)
-
-  task release: %w(prep_release tag push)
-end
-=======
 releaser = Releaser.new(root, version)
->>>>>>> f61f4ef9
 
 module Announcement
   class Version
