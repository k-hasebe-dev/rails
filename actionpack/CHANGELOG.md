--- conflicted
+++ resolved
@@ -1,4 +1,3 @@
-<<<<<<< HEAD
 *   Update `HostAuthorization` middleware to render debug info only
     when `config.consider_all_requests_local` is set to true.
 
@@ -7,7 +6,8 @@
     Fixes #42813
 
     *Nikita Vyrko*
-=======
+
+
 ## Rails 6.1.4.5 (February 11, 2022) ##
 
 *   Under certain circumstances, the middleware isn't informed that the
@@ -15,7 +15,6 @@
     being fully reset before the next request
 
     [CVE-2022-23633]
->>>>>>> 6d25fed5
 
 
 ## Rails 6.1.4.4 (December 15, 2021) ##
