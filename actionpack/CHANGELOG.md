--- conflicted
+++ resolved
@@ -1,4 +1,3 @@
-<<<<<<< HEAD
 *   Allow relative redirects when `raise_on_open_redirects` is enabled.
 
     *Tom Hughes*
@@ -61,13 +60,12 @@
     ```
 
     *Jean Boussier*
-=======
+
 ## Rails 7.0.2.4 (April 26, 2022) ##
 
 *   Allow Content Security Policy DSL to generate for API responses.
 
     *Tim Wade*
->>>>>>> 3520cc77
 
 ## Rails 7.0.2.3 (March 08, 2022) ##
 
