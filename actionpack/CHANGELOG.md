<<<<<<< HEAD
*   Fix `ActionDispatch::Executor` middleware to report errors handled by `ActionDispatch::ShowExceptions`.

    In the default production environment, `ShowExceptions` rescue uncaught errors
    and returns a response. Because if this the executor wouldn't report production
    errors with the default Rails configuration.

    *Jean Boussier*

*   Add `racc` as a dependency since it will become a bundled gem in Ruby 3.4.0

    *Hartley McGuire*
=======
## Rails 7.0.8.4 (June 04, 2024) ##

*   Include the HTTP Permissions-Policy on non-HTML Content-Types
    [CVE-2024-28103]
>>>>>>> ec7f2536


## Rails 7.0.8.3 (May 17, 2024) ##

*   No changes.


## Rails 7.0.8.2 (May 16, 2024) ##

*   No changes.


## Rails 7.0.8.1 (February 21, 2024) ##

*   Fix possible XSS vulnerability with the `translate` method in controllers

    CVE-2024-26143

## Rails 7.0.8 (September 09, 2023) ##

*   Fix `HostAuthorization` potentially displaying the value of the
    X_FORWARDED_HOST header when the HTTP_HOST header is being blocked.

    *Hartley McGuire*, *Daniel Schlosser*


## Rails 7.0.7.2 (August 22, 2023) ##

*   No changes.


## Rails 7.0.7.1 (August 22, 2023) ##

*   No changes.


## Rails 7.0.7 (August 09, 2023) ##

*   No changes.


## Rails 7.0.6 (June 29, 2023) ##

*   No changes.


## Rails 7.0.5.1 (June 26, 2023) ##

*   Raise an exception if illegal characters are provide to redirect_to
    [CVE-2023-28362]

    *Zack Deveau*

## Rails 7.0.5 (May 24, 2023) ##

*   Do not return CSP headers for 304 Not Modified responses.

    *Tobias Kraze*

*   Fix `EtagWithFlash` when there is no `Flash` middleware available.

    *fatkodima*

*   Fix content-type header with `send_stream`.

    *Elliot Crosby-McCullough*

*   Address Selenium `:capabilities` deprecation warning.

    *Ron Shinall*

*   Fix cookie domain for domain: all on two letter single level TLD.

    *John Hawthorn*

*   Don't double log the `controller`, `action`, or `namespaced_controller` when using `ActiveRecord::QueryLog`

    Previously if you set `config.active_record.query_log_tags` to an array that included
    `:controller`, `:namespaced_controller`, or `:action`, that item would get logged twice.
    This bug has been fixed.

    *Alex Ghiculescu*

*   Rescue `EOFError` exception from `rack` on a multipart request.

    *Nikita Vasilevsky*

*   Rescue `JSON::ParserError` in Cookies json deserializer to discards marshal dumps:

    Without this change, if `action_dispatch.cookies_serializer` is set to `:json` and
    the app tries to read a `:marshal` serialized cookie, it would error out which wouldn't
    clear the cookie and force app users to manually clear it in their browser.

    (See #45127 for original bug discussion)

    *Nathan Bardoux*

## Rails 7.0.4.3 (March 13, 2023) ##

*   No changes.


## Rails 7.0.4.2 (January 24, 2023) ##

*   Fix `domain: :all` for two letter TLD

    This fixes a compatibility issue introduced in our previous security
    release when using `domain: :all` with a two letter but single level top
    level domain domain (like `.ca`, rather than `.co.uk`).


## Rails 7.0.4.1 (January 17, 2023) ##

*   Fix sec issue with _url_host_allowed?

    Disallow certain strings from `_url_host_allowed?` to avoid a redirect
    to malicious sites.

    [CVE-2023-22797]

*   Avoid regex backtracking on If-None-Match header

    [CVE-2023-22795]

*   Use string#split instead of regex for domain parts

    [CVE-2023-22792]

## Rails 7.0.4 (September 09, 2022) ##

*   Prevent `ActionDispatch::ServerTiming` from overwriting existing values in `Server-Timing`.

    Previously, if another middleware down the chain set `Server-Timing` header,
    it would overwritten by `ActionDispatch::ServerTiming`.

    *Jakub Malinowski*


## Rails 7.0.3.1 (July 12, 2022) ##

*   No changes.


## Rails 7.0.3 (May 09, 2022) ##

*   Allow relative redirects when `raise_on_open_redirects` is enabled.

    *Tom Hughes*

*   Fix `authenticate_with_http_basic` to allow for missing password.

    Before Rails 7.0 it was possible to handle basic authentication with only a username.

    ```ruby
    authenticate_with_http_basic do |token, _|
      ApiClient.authenticate(token)
    end
    ```

    This ability is restored.

    *Jean Boussier*

*   Fix `content_security_policy` returning invalid directives.

    Directives such as `self`, `unsafe-eval` and few others were not
    single quoted when the directive was the result of calling a lambda
    returning an array.

    ```ruby
    content_security_policy do |policy|
      policy.frame_ancestors lambda { [:self, "https://example.com"] }
    end
    ```

    With this fix the policy generated from above will now be valid.

    *Edouard Chin*

*   Fix `skip_forgery_protection` to run without raising an error if forgery
    protection has not been enabled / `verify_authenticity_token` is not a
    defined callback.

    This fix prevents the Rails 7.0 Welcome Page (`/`) from raising an
    `ArgumentError` if `default_protect_from_forgery` is false.

    *Brad Trick*

*   Fix `ActionController::Live` to copy the IsolatedExecutionState in the ephemeral thread.

    Since its inception `ActionController::Live` has been copying thread local variables
    to keep things such as `CurrentAttributes` set from middlewares working in the controller action.

    With the introduction of `IsolatedExecutionState` in 7.0, some of that global state was lost in
    `ActionController::Live` controllers.

    *Jean Boussier*

*   Fix setting `trailing_slash: true` in route definition.

    ```ruby
    get '/test' => "test#index", as: :test, trailing_slash: true

    test_path() # => "/test/"
    ```

    *Jean Boussier*

## Rails 7.0.2.4 (April 26, 2022) ##

*   Allow Content Security Policy DSL to generate for API responses.

    *Tim Wade*

## Rails 7.0.2.3 (March 08, 2022) ##

*   No changes.


## Rails 7.0.2.2 (February 11, 2022) ##

*   No changes.


## Rails 7.0.2.1 (February 11, 2022) ##

*   Under certain circumstances, the middleware isn't informed that the
    response body has been fully closed which result in request state not
    being fully reset before the next request

    [CVE-2022-23633]


## Rails 7.0.2 (February 08, 2022) ##

*   No changes.


## Rails 7.0.1 (January 06, 2022) ##

*   Fix `ActionController::Parameters` methods to keep the original logger context when creating a new copy
    of the original object.

    *Yutaka Kamei*


## Rails 7.0.0 (December 15, 2021) ##

*   Deprecate `Rails.application.config.action_controller.urlsafe_csrf_tokens`. This config is now always enabled.

    *Étienne Barrié*

*   Instance variables set in requests in a `ActionController::TestCase` are now cleared before the next request

    This means if you make multiple requests in the same test, instance variables set in the first request will
    not persist into the second one. (It's not recommended to make multiple requests in the same test.)

    *Alex Ghiculescu*


## Rails 7.0.0.rc3 (December 14, 2021) ##

*   No changes.


## Rails 7.0.0.rc2 (December 14, 2021) ##

*   Fix X_FORWARDED_HOST protection.  [CVE-2021-44528]


## Rails 7.0.0.rc1 (December 06, 2021) ##

*   `Rails.application.executor` hooks can now be called around every request in a `ActionController::TestCase`

    This helps to better simulate request or job local state being reset between requests and prevent state
    leaking from one request to another.

    To enable this, set `config.active_support.executor_around_test_case = true` (this is the default in Rails 7).

    *Alex Ghiculescu*

*   Consider onion services secure for cookies.

    *Justin Tracey*

*   Remove deprecated `Rails.config.action_view.raise_on_missing_translations`.

    *Rafael Mendonça França*

*   Remove deprecated support to passing a path to `fixture_file_upload` relative to `fixture_path`.

    *Rafael Mendonça França*

*   Remove deprecated `ActionDispatch::SystemTestCase#host!`.

    *Rafael Mendonça França*

*   Remove deprecated `Rails.config.action_dispatch.hosts_response_app`.

    *Rafael Mendonça França*

*   Remove deprecated `ActionDispatch::Response.return_only_media_type_on_content_type`.

    *Rafael Mendonça França*

*   Raise `ActionController::Redirecting::UnsafeRedirectError` for unsafe `redirect_to` redirects.

    This allows `rescue_from` to be used to add a default fallback route:

    ```ruby
    rescue_from ActionController::Redirecting::UnsafeRedirectError do
      redirect_to root_url
    end
    ```

    *Kasper Timm Hansen*, *Chris Oliver*

*   Add `url_from` to verify a redirect location is internal.

    Takes the open redirect protection from `redirect_to` so users can wrap a
    param, and fall back to an alternate redirect URL when the param provided
    one is unsafe.

    ```ruby
    def create
      redirect_to url_from(params[:redirect_url]) || root_url
    end
    ```

    *dmcge*, *Kasper Timm Hansen*

*   Allow Capybara driver name overrides in `SystemTestCase::driven_by`

    Allow users to prevent conflicts among drivers that use the same driver
    type (selenium, poltergeist, webkit, rack test).

    Fixes #42502

    *Chris LaRose*

*   Allow multiline to be passed in routes when using wildcard segments.

    Previously routes with newlines weren't detected when using wildcard segments, returning
    a `No route matches` error.
    After this change, routes with newlines are detected on wildcard segments. Example

    ```ruby
      draw do
        get "/wildcard/*wildcard_segment", to: SimpleApp.new("foo#index"), as: :wildcard
      end

      # After the change, the path matches.
      assert_equal "/wildcard/a%0Anewline", url_helpers.wildcard_path(wildcard_segment: "a\nnewline")
    ```

    Fixes #39103

    *Ignacio Chiazzo*

*   Treat html suffix in controller translation.

    *Rui Onodera*, *Gavin Miller*

*   Allow permitting numeric params.

    Previously it was impossible to permit different fields on numeric parameters.
    After this change you can specify different fields for each numbered parameter.
    For example params like,
    ```ruby
    book: {
            authors_attributes: {
              '0': { name: "William Shakespeare", age_of_death: "52" },
              '1': { name: "Unattributed Assistant" },
              '2': "Not a hash",
              'new_record': { name: "Some name" }
            }
          }
    ```

    Before you could permit name on each author with,
    `permit book: { authors_attributes: [ :name ] }`

    After this change you can permit different keys on each numbered element,
    `permit book: { authors_attributes: { '1': [ :name ], '0': [ :name, :age_of_death ] } }`

    Fixes #41625

    *Adam Hess*

*   Update `HostAuthorization` middleware to render debug info only
    when `config.consider_all_requests_local` is set to true.

    Also, blocked host info is always logged with level `error`.

    Fixes #42813

    *Nikita Vyrko*

*  Add Server-Timing middleware

   Server-Timing specification defines how the server can communicate to browsers performance metrics
   about the request it is responding to.

   The ServerTiming middleware is enabled by default on `development` environment by default using the
   `config.server_timing` setting and set the relevant duration metrics in the `Server-Timing` header

   The full specification for Server-Timing header can be found in: https://www.w3.org/TR/server-timing/#dfn-server-timing-header-field

   *Sebastian Sogamoso*, *Guillermo Iguaran*


## Rails 7.0.0.alpha2 (September 15, 2021) ##

*   No changes.


## Rails 7.0.0.alpha1 (September 15, 2021) ##

*   Use a static error message when raising `ActionDispatch::Http::Parameters::ParseError`
    to avoid inadvertently logging the HTTP request body at the `fatal` level when it contains
    malformed JSON.

    Fixes #41145

    *Aaron Lahey*

*   Add `Middleware#delete!` to delete middleware or raise if not found.

    `Middleware#delete!` works just like `Middleware#delete` but will
    raise an error if the middleware isn't found.

    *Alex Ghiculescu*, *Petrik de Heus*, *Junichi Sato*

*   Raise error on unpermitted open redirects.

    Add `allow_other_host` options to `redirect_to`.
    Opt in to this behaviour with `ActionController::Base.raise_on_open_redirects = true`.

    *Gannon McGibbon*

*   Deprecate `poltergeist` and `webkit` (capybara-webkit) driver registration for system testing (they will be removed in Rails 7.1). Add `cuprite` instead.

    [Poltergeist](https://github.com/teampoltergeist/poltergeist) and [capybara-webkit](https://github.com/thoughtbot/capybara-webkit) are already not maintained. These usage in Rails are removed for avoiding confusing users.

    [Cuprite](https://github.com/rubycdp/cuprite) is a good alternative to Poltergeist. Some guide descriptions are replaced from Poltergeist to Cuprite.

    *Yusuke Iwaki*

*   Exclude additional flash types from `ActionController::Base.action_methods`.

    Ensures that additional flash types defined on ActionController::Base subclasses
    are not listed as actions on that controller.

        class MyController < ApplicationController
          add_flash_types :hype
        end

        MyController.action_methods.include?('hype') # => false

    *Gavin Morrice*

*   OpenSSL constants are now used for Digest computations.

    *Dirkjan Bussink*

*   Remove IE6-7-8 file download related hack/fix from ActionController::DataStreaming module.

    Due to the age of those versions of IE this fix is no longer relevant, more importantly it creates an edge-case for unexpected Cache-Control headers.

    *Tadas Sasnauskas*

*   Configuration setting to skip logging an uncaught exception backtrace when the exception is
    present in `rescued_responses`.

    It may be too noisy to get all backtraces logged for applications that manage uncaught
    exceptions via `rescued_responses` and `exceptions_app`.
    `config.action_dispatch.log_rescued_responses` (defaults to `true`) can be set to `false` in
    this case, so that only exceptions not found in `rescued_responses` will be logged.

    *Alexander Azarov*, *Mike Dalessio*

*   Ignore file fixtures on `db:fixtures:load`.

    *Kevin Sjöberg*

*   Fix ActionController::Live controller test deadlocks by removing the body buffer size limit for tests.

    *Dylan Thacker-Smith*

*   New `ActionController::ConditionalGet#no_store` method to set HTTP cache control `no-store` directive.

    *Tadas Sasnauskas*

*   Drop support for the `SERVER_ADDR` header.

    Following up https://github.com/rack/rack/pull/1573 and https://github.com/rails/rails/pull/42349.

    *Ricardo Díaz*

*   Set session options when initializing a basic session.

    *Gannon McGibbon*

*   Add `cache_control: {}` option to `fresh_when` and `stale?`.

    Works as a shortcut to set `response.cache_control` with the above methods.

    *Jacopo Beschi*

*   Writing into a disabled session will now raise an error.

    Previously when no session store was set, writing into the session would silently fail.

    *Jean Boussier*

*   Add support for 'require-trusted-types-for' and 'trusted-types' headers.

    Fixes #42034.

    *lfalcao*

*   Remove inline styles and address basic accessibility issues on rescue templates.

    *Jacob Herrington*

*   Add support for 'private, no-store' Cache-Control headers.

    Previously, 'no-store' was exclusive; no other directives could be specified.

    *Alex Smith*

*   Expand payload of `unpermitted_parameters.action_controller` instrumentation to allow subscribers to
    know which controller action received unpermitted parameters.

    *bbuchalter*

*   Add `ActionController::Live#send_stream` that makes it more convenient to send generated streams:

    ```ruby
    send_stream(filename: "subscribers.csv") do |stream|
      stream.writeln "email_address,updated_at"

      @subscribers.find_each do |subscriber|
        stream.writeln [ subscriber.email_address, subscriber.updated_at ].join(",")
      end
    end
    ```

    *DHH*

*   Add `ActionController::Live::Buffer#writeln` to write a line to the stream with a newline included.

    *DHH*

*   `ActionDispatch::Request#content_type` now returned Content-Type header as it is.

    Previously, `ActionDispatch::Request#content_type` returned value does NOT contain charset part.
    This behavior changed to returned Content-Type header containing charset part as it is.

    If you want just MIME type, please use `ActionDispatch::Request#media_type` instead.

    Before:

    ```ruby
    request = ActionDispatch::Request.new("CONTENT_TYPE" => "text/csv; header=present; charset=utf-16", "REQUEST_METHOD" => "GET")
    request.content_type #=> "text/csv"
    ```

    After:

    ```ruby
    request = ActionDispatch::Request.new("Content-Type" => "text/csv; header=present; charset=utf-16", "REQUEST_METHOD" => "GET")
    request.content_type #=> "text/csv; header=present; charset=utf-16"
    request.media_type   #=> "text/csv"
    ```

    *Rafael Mendonça França*

*   Change `ActionDispatch::Request#media_type` to return `nil` when the request don't have a `Content-Type` header.

    *Rafael Mendonça França*

*   Fix error in `ActionController::LogSubscriber` that would happen when throwing inside a controller action.

    *Janko Marohnić*

*   Allow anything with `#to_str` (like `Addressable::URI`) as a `redirect_to` location.

    *ojab*

*   Change the request method to a `GET` when passing failed requests down to `config.exceptions_app`.

    *Alex Robbin*

*   Deprecate the ability to assign a single value to `config.action_dispatch.trusted_proxies`
    as `RemoteIp` middleware behaves inconsistently depending on whether this is configured
    with a single value or an enumerable.

    Fixes #40772.

    *Christian Sutter*

*   Add `redirect_back_or_to(fallback_location, **)` as a more aesthetically pleasing version of `redirect_back fallback_location:, **`.
    The old method name is retained without explicit deprecation.

    *DHH*


Please check [6-1-stable](https://github.com/rails/rails/blob/6-1-stable/actionpack/CHANGELOG.md) for previous changes.<|MERGE_RESOLUTION|>--- conflicted
+++ resolved
@@ -1,4 +1,3 @@
-<<<<<<< HEAD
 *   Fix `ActionDispatch::Executor` middleware to report errors handled by `ActionDispatch::ShowExceptions`.
 
     In the default production environment, `ShowExceptions` rescue uncaught errors
@@ -10,12 +9,12 @@
 *   Add `racc` as a dependency since it will become a bundled gem in Ruby 3.4.0
 
     *Hartley McGuire*
-=======
+
+
 ## Rails 7.0.8.4 (June 04, 2024) ##
 
 *   Include the HTTP Permissions-Policy on non-HTML Content-Types
     [CVE-2024-28103]
->>>>>>> ec7f2536
 
 
 ## Rails 7.0.8.3 (May 17, 2024) ##
