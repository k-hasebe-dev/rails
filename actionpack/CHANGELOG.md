--- conflicted
+++ resolved
@@ -1,4 +1,3 @@
-<<<<<<< HEAD
 *   Fix `Mime::Type.parse` handling type parameters for HTTP Accept headers.
 
     *Taylor Chaparro*
@@ -27,12 +26,12 @@
     errors with the default Rails configuration.
 
     *Jean Boussier*
-=======
+
+
 ## Rails 7.1.3.3 (May 16, 2024) ##
 
 *   No changes.
 
->>>>>>> 747a03ba
 
 ## Rails 7.1.3.2 (February 21, 2024) ##
 
