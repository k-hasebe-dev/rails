<<<<<<< HEAD
*   Fix `HostAuthorization` potentially displaying the value of the
    X_FORWARDED_HOST header when the HTTP_HOST header is being blocked.

    *Hartley McGuire*, *Daniel Schlosser*
=======
*   Add support for Playwright as a driver for system tests.

    *Yuki Nishijima*
>>>>>>> 72c5270e

*   Rename `fixture_file_upload` method to `file_fixture_upload`

    Declare an alias to preserve the backwards compatibility of `fixture_file_upload`

    *Sean Doyle*

*   `ActionDispatch::SystemTesting::TestHelpers::ScreenshotHelper` saves the screenshot path in test metadata on failure.

    *Matija Čupić*

*   `config.dom_testing_default_html_version` controls the HTML parser used by
    `ActionDispatch::Assertions#html_document`.

    The Rails 7.1 default configuration opts into the HTML5 parser when it is supported, to better
    represent what the DOM would be in a browser user agent. Previously this test helper always used
    Nokogiri's HTML4 parser.

    *Mike Dalessio*

*   The `with_routing` helper can now be called at the class level. When called at the class level, the routes will
    be setup before each test, and reset after every test. For example:

    ```ruby
    class RoutingTest < ActionController::TestCase
      with_routing do |routes|
        routes.draw do
          resources :articles
          resources :authors
        end
      end

      def test_articles_route
        assert_routing("/articles", controller: "articles", action: "index")
      end

       def test_authors_route
        assert_routing("/authors", controller: "authors", action: "index")
      end
    end
    ```

    *Andrew Novoselac*

*   The `Mime::Type` now supports handling types with parameters and correctly handles quotes.
    When parsing the accept header, the parameters before the q-parameter are kept and if a matching mime-type exists it is used.
    To keep the current functionality, a fallback is created to look for the media-type without the parameters.

    This change allows for custom MIME-types that are more complex like `application/vnd.api+json; profile="https://jsonapi.org/profiles/ethanresnick/cursor-pagination/" ext="https://jsonapi.org/ext/atomic"` for the [JSON API](https://jsonapi.org/).

    *Nicolas Erni*

*   The url_for helpers now support a new option called `path_params`.
    This is very useful in situations where you only want to add a required param that is part of the route's URL but for other route not append an extraneous query param.

    Given the following router...
    ```ruby
    Rails.application.routes.draw do
      scope ":account_id" do
        get "dashboard" => "pages#dashboard", as: :dashboard
        get "search/:term" => "search#search", as: :search
      end
      delete "signout" => "sessions#destroy", as: :signout
    end
    ```

    And given the following `ApplicationController`
    ```ruby
      class ApplicationController < ActionController::Base
        def default_url_options
          { path_params: { account_id: "foo" } }
        end
      end
    ```

    The standard url_for helper and friends will now behave as follows:

    ```ruby
    dashboard_path # => /foo/dashboard
    dashboard_path(account_id: "bar") # => /bar/dashboard

    signout_path # => /signout
    signout_path(account_id: "bar") # => /signout?account_id=bar
    signout_path(account_id: "bar", path_params: { account_id: "baz" }) # => /signout?account_id=bar
    search_path("quin") # => /foo/search/quin
    ```

    *Jason Meller, Jeremy Beker*

*   Change `action_dispatch.show_exceptions` to one of `:all`, `:rescuable`, or
    `:none`. `:all` and `:none` behave the same as the previous `true` and
    `false` respectively. The new `:rescuable` option will only show exceptions
    that can be rescued (e.g. `ActiveRecord::RecordNotFound`). `:rescuable` is
    now the default for the test environment.

    *Jon Dufresne*

*   `config.action_dispatch.cookies_serializer` now accepts `:message_pack` and
    `:message_pack_allow_marshal` as serializers. These serializers require the
    [`msgpack` gem](https://rubygems.org/gems/msgpack) (>= 1.7.0).

    The Message Pack format can provide improved performance and smaller payload
    sizes. It also supports roundtripping some Ruby types that are not supported
    by JSON. For example:

      ```ruby
      cookies.encrypted[:foo] = [{ a: 1 }, { b: 2 }.with_indifferent_access, 1.to_d, Time.at(0, 123)]

      # BEFORE with config.action_dispatch.cookies_serializer = :json
      cookies.encrypted[:foo]
      # => [{"a"=>1}, {"b"=>2}, "1.0", "1969-12-31T18:00:00.000-06:00"]
      cookies.encrypted[:foo].map(&:class)
      # => [Hash, Hash, String, String]

      # AFTER with config.action_dispatch.cookies_serializer = :message_pack
      cookies.encrypted[:foo]
      # => [{:a=>1}, {"b"=>2}, 0.1e1, 1969-12-31 18:00:00.000123 -0600]
      cookies.encrypted[:foo].map(&:class)
      # => [Hash, ActiveSupport::HashWithIndifferentAccess, BigDecimal, Time]
      ```

    The `:message_pack` serializer can fall back to deserializing with
    `ActiveSupport::JSON` when necessary, and the `:message_pack_allow_marshal`
    serializer can fall back to deserializing with `Marshal` as well as
    `ActiveSupport::JSON`. Additionally, the `:marshal`, `:json`, and
    `:json_allow_marshal` (AKA `:hybrid`) serializers can now fall back to
    deserializing with `ActiveSupport::MessagePack` when necessary. These
    behaviors ensure old cookies can still be read so that migration is easier.

    *Jonathan Hefner*

*   Remove leading dot from domains on cookies set with `domain: :all`, to meet RFC6265 requirements

    *Gareth Adams*

*   Include source location in routes extended view.

    ```bash
    $ bin/rails routes --expanded

    ...
    --[ Route 14 ]----------
    Prefix            | new_gist
    Verb              | GET
    URI               | /gist(.:format)
    Controller#Action | gists/gists#new
    Source Location   | config/routes/gist.rb:3
    ```

    *Luan Vieira, John Hawthorn and Daniel Colson*

*   Add `without` as an alias of `except` on `ActiveController::Parameters`.

    *Hidde-Jan Jongsma*

*   Expand search field on `rails/info/routes` to also search **route name**, **http verb** and **controller#action**.

    *Jason Kotchoff*

*   Remove deprecated `poltergeist` and `webkit` (capybara-webkit) driver registration for system testing.

    *Rafael Mendonça França*

*   Remove deprecated ability to assign a single value to `config.action_dispatch.trusted_proxies`.

    *Rafael Mendonça França*

*   Deprecate `config.action_dispatch.return_only_request_media_type_on_content_type`.

    *Rafael Mendonça França*

*   Remove deprecated behavior on `Request#content_type`.

    *Rafael Mendonça França*

*   Change `ActionController::Instrumentation` to pass `filtered_path` instead of `fullpath` in the event payload to filter sensitive query params

    ```ruby
    get "/posts?password=test"
    request.fullpath         # => "/posts?password=test"
    request.filtered_path    # => "/posts?password=[FILTERED]"
    ```

    *Ritikesh G*

*   Deprecate `AbstractController::Helpers::MissingHelperError`

    *Hartley McGuire*

*   Change `ActionDispatch::Testing::TestResponse#parsed_body` to parse HTML as
    a Nokogiri document

    ```ruby
    get "/posts"
    response.content_type         # => "text/html; charset=utf-8"
    response.parsed_body.class    # => Nokogiri::HTML5::Document
    response.parsed_body.to_html  # => "<!DOCTYPE html>\n<html>\n..."
    ```

    *Sean Doyle*

*   Deprecate `ActionDispatch::IllegalStateError`.

    *Samuel Williams*

*   Add HTTP::Request#route_uri_pattern that returns URI pattern of matched route.

    *Joel Hawksley*, *Kate Higa*

*   Add `ActionDispatch::AssumeSSL` middleware that can be turned on via `config.assume_ssl`.
    It makes the application believe that all requests are arriving over SSL. This is useful
    when proxying through a load balancer that terminates SSL, the forwarded request will appear
    as though its HTTP instead of HTTPS to the application. This makes redirects and cookie
    security target HTTP instead of HTTPS. This middleware makes the server assume that the
    proxy already terminated SSL, and that the request really is HTTPS.

    *DHH*

*   Only use HostAuthorization middleware if `config.hosts` is not empty

    *Hartley McGuire*

*   Allow raising an error when a callback's only/unless symbols aren't existing methods.

    When `before_action :callback, only: :action_name` is declared on a controller that doesn't respond to `action_name`, raise an exception at request time. This is a safety measure to ensure that typos or forgetfulness don't prevent a crucial callback from being run when it should.

    For new applications, raising an error for undefined actions is turned on by default. If you do not want to opt-in to this behavior set `config.action_pack.raise_on_missing_callback_actions` to `false` in your application configuration. See #43487 for more details.

    *Jess Bees*

*   Allow cookie options[:domain] to accept a proc to set the cookie domain on a more flexible per-request basis

    *RobL*

*   When a host is not specified for an `ActionController::Renderer`'s env,
    the host and related options will now be derived from the routes'
    `default_url_options` and `ActionDispatch::Http::URL.secure_protocol`.

    This means that for an application with a configuration like:

      ```ruby
      Rails.application.default_url_options = { host: "rubyonrails.org" }
      Rails.application.config.force_ssl = true
      ```

    rendering a URL like:

      ```ruby
      ApplicationController.renderer.render inline: "<%= blog_url %>"
      ```

    will now return `"https://rubyonrails.org/blog"` instead of
    `"http://example.org/blog"`.

    *Jonathan Hefner*

*   Add details of cookie name and size to `CookieOverflow` exception.

    *Andy Waite*

*   Don't double log the `controller`, `action`, or `namespaced_controller` when using `ActiveRecord::QueryLog`

    Previously if you set `config.active_record.query_log_tags` to an array that included
    `:controller`, `:namespaced_controller`, or `:action`, that item would get logged twice.
    This bug has been fixed.

    *Alex Ghiculescu*

*   Add the following permissions policy directives: `hid`, `idle-detection`, `screen-wake-lock`,
    `serial`, `sync-xhr`, `web-share`.

    *Guillaume Cabanel*

*   The `speaker`, `vibrate`, and `vr` permissions policy directives are now
    deprecated.

    There is no browser support for these directives, and no plan for browser
    support in the future. You can just remove these directives from your
    application.

    *Jonathan Hefner*

*   Added the `:status` option to `assert_redirected_to` to specify the precise
    HTTP status of the redirect. Defaults to `:redirect` for backwards
    compatibility.

    *Jon Dufresne*

*   Rescue `JSON::ParserError` in Cookies JSON deserializer to discards marshal dumps:

    Without this change, if `action_dispatch.cookies_serializer` is set to `:json` and
    the app tries to read a `:marshal` serialized cookie, it would error out which wouldn't
    clear the cookie and force app users to manually clear it in their browser.

    (See #45127 for original bug discussion)

    *Nathan Bardoux*

*   Add `HTTP_REFERER` when following redirects on integration tests

    This makes `follow_redirect!` a closer simulation of what happens in a real browser

    *Felipe Sateler*

*   Added `exclude?` method to `ActionController::Parameters`.

    *Ian Neubert*

*   Rescue `EOFError` exception from `rack` on a multipart request.

    *Nikita Vasilevsky*

*   Log redirects from routes the same way as redirects from controllers.

    *Dennis Paagman*

*   Prevent `ActionDispatch::ServerTiming` from overwriting existing values in `Server-Timing`.
    Previously, if another middleware down the chain set `Server-Timing` header,
    it would overwritten by `ActionDispatch::ServerTiming`.

    *Jakub Malinowski*

*   Allow opting out of the `SameSite` cookie attribute when setting a cookie.

    You can opt out of `SameSite` by passing `same_site: nil`.

    `cookies[:foo] = { value: "bar", same_site: nil }`

    Previously, this incorrectly set the `SameSite` attribute to the value of the `cookies_same_site_protection` setting.

    *Alex Ghiculescu*

*   Allow using `helper_method`s in `content_security_policy` and `permissions_policy`

    Previously you could access basic helpers (defined in helper modules), but not
    helper methods defined using `helper_method`. Now you can use either.

    ```ruby
    content_security_policy do |p|
      p.default_src "https://example.com"
      p.script_src "https://example.com" if helpers.script_csp?
    end
    ```

    *Alex Ghiculescu*

*   Reimplement `ActionController::Parameters#has_value?` and `#value?` to avoid parameters and hashes comparison.

    Deprecated equality between parameters and hashes is going to be removed in Rails 7.2.
    The new implementation takes care of conversions.

    *Seva Stefkin*

*   Allow only String and Symbol keys in `ActionController::Parameters`.
    Raise `ActionController::InvalidParameterKey` when initializing Parameters
    with keys that aren't strings or symbols.

    *Seva Stefkin*

*   Add the ability to use custom logic for storing and retrieving CSRF tokens.

    By default, the token will be stored in the session.  Custom classes can be
    defined to specify arbitrary behavior, but the ability to store them in
    encrypted cookies is built in.

    *Andrew Kowpak*

*   Make ActionController::Parameters#values cast nested hashes into parameters.

    *Gannon McGibbon*

*   Introduce `html:` and `screenshot:` kwargs for system test screenshot helper

    Use these as an alternative to the already-available environment variables.

    For example, this will display a screenshot in iTerm, save the HTML, and output
    its path.

    ```ruby
    take_screenshot(html: true, screenshot: "inline")
    ```

    *Alex Ghiculescu*

*   Allow `ActionController::Parameters#to_h` to receive a block.

    *Bob Farrell*

*   Allow relative redirects when `raise_on_open_redirects` is enabled

    *Tom Hughes*

*   Allow Content Security Policy DSL to generate for API responses.

    *Tim Wade*

*   Fix `authenticate_with_http_basic` to allow for missing password.

    Before Rails 7.0 it was possible to handle basic authentication with only a username.

    ```ruby
    authenticate_with_http_basic do |token, _|
      ApiClient.authenticate(token)
    end
    ```

    This ability is restored.

    *Jean Boussier*

*   Fix `content_security_policy` returning invalid directives.

    Directives such as `self`, `unsafe-eval` and few others were not
    single quoted when the directive was the result of calling a lambda
    returning an array.

    ```ruby
    content_security_policy do |policy|
      policy.frame_ancestors lambda { [:self, "https://example.com"] }
    end
    ```

    With this fix the policy generated from above will now be valid.

    *Edouard Chin*

*   Fix `skip_forgery_protection` to run without raising an error if forgery
    protection has not been enabled / `verify_authenticity_token` is not a
    defined callback.

    This fix prevents the Rails 7.0 Welcome Page (`/`) from raising an
    `ArgumentError` if `default_protect_from_forgery` is false.

    *Brad Trick*

*   Make `redirect_to` return an empty response body.

    Application controllers that wish to add a response body after calling
    `redirect_to` can continue to do so.

    *Jon Dufresne*

*   Use non-capturing group for subdomain matching in `ActionDispatch::HostAuthorization`

    Since we do nothing with the captured subdomain group, we can use a non-capturing group instead.

    *Sam Bostock*

*   Fix `ActionController::Live` to copy the IsolatedExecutionState in the ephemeral thread.

    Since its inception `ActionController::Live` has been copying thread local variables
    to keep things such as `CurrentAttributes` set from middlewares working in the controller action.

    With the introduction of `IsolatedExecutionState` in 7.0, some of that global state was lost in
    `ActionController::Live` controllers.

    *Jean Boussier*

*   Fix setting `trailing_slash: true` in route definition.

    ```ruby
    get '/test' => "test#index", as: :test, trailing_slash: true

    test_path() # => "/test/"
    ```

    *Jean Boussier*

*   Make `Session#merge!` stringify keys.

    Previously `Session#update` would, but `merge!` wouldn't.

    *Drew Bragg*

*   Add `:unsafe_hashes` mapping for `content_security_policy`

    ```ruby
    # Before
    policy.script_src  :strict_dynamic, "'unsafe-hashes'", "'sha256-rRMdkshZyJlCmDX27XnL7g3zXaxv7ei6Sg+yt4R3svU='"

    # After
    policy.script_src  :strict_dynamic, :unsafe_hashes, "'sha256-rRMdkshZyJlCmDX27XnL7g3zXaxv7ei6Sg+yt4R3svU='"
    ```

    *Igor Morozov*

Please check [7-0-stable](https://github.com/rails/rails/blob/7-0-stable/actionpack/CHANGELOG.md) for previous changes.<|MERGE_RESOLUTION|>--- conflicted
+++ resolved
@@ -1,13 +1,11 @@
-<<<<<<< HEAD
+*   Add support for Playwright as a driver for system tests.
+
+    *Yuki Nishijima*
+
 *   Fix `HostAuthorization` potentially displaying the value of the
     X_FORWARDED_HOST header when the HTTP_HOST header is being blocked.
 
     *Hartley McGuire*, *Daniel Schlosser*
-=======
-*   Add support for Playwright as a driver for system tests.
-
-    *Yuki Nishijima*
->>>>>>> 72c5270e
 
 *   Rename `fixture_file_upload` method to `file_fixture_upload`
 
