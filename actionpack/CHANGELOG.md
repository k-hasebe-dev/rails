--- conflicted
+++ resolved
@@ -1,14 +1,12 @@
-<<<<<<< HEAD
 *   Add `racc` as a dependency since it will become a bundled gem in Ruby 3.4.0
 
     *Hartley McGuire*
-=======
+
 ## Rails 6.1.7.8 (June 04, 2024) ##
 
 *   Include the HTTP Permissions-Policy on non-HTML Content-Types
     [CVE-2024-28103]
 
->>>>>>> e39361ab
 
 ## Rails 6.1.7.7 (February 21, 2024) ##
 
