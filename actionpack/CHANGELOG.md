--- conflicted
+++ resolved
@@ -1,8 +1,8 @@
-<<<<<<< HEAD
 *   Add `racc` as a dependency since it will become a bundled gem in Ruby 3.4.0
 
     *Hartley McGuire*
-=======
+
+
 ## Rails 6.1.7.9 (October 15, 2024) ##
 
 *   Avoid regex backtracking in HTTP Token authentication
@@ -13,7 +13,6 @@
 
     [CVE-2024-41128]
 
->>>>>>> b2fbbfbc
 
 ## Rails 6.1.7.8 (June 04, 2024) ##
 
