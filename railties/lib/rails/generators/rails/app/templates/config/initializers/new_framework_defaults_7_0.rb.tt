--- conflicted
+++ resolved
@@ -86,7 +86,6 @@
 # The `:mini_magick` option is not deprecated; it's fine to keep using it.
 # Rails.application.config.active_storage.variant_processor = :vips
 
-<<<<<<< HEAD
 # If you're upgrading and haven't set `cookies_serializer` previously, your cookie serializer
 # was `:marshal`. Convert all cookies to JSON, using the `:hybrid` formatter.
 #
@@ -108,10 +107,10 @@
 # `String` to `Digest::UUID.uuid_v3` or `Digest::UUID.uuid_v5` method calls.
 #
 # See https://guides.rubyonrails.org/configuring.html#config-active-support-use-rfc4122-namespaced-uuids for
-# more information
+# more information.
 # Rails.application.config.active_support.use_rfc4122_namespaced_uuids = true
-=======
-# Change the default headers to disable browsers' flawed legacy XSS protection
+
+# Change the default headers to disable browsers' flawed legacy XSS protection.
 # Rails.application.config.action_dispatch.default_headers = {
 #   "X-Frame-Options" => "SAMEORIGIN",
 #   "X-XSS-Protection" => "0",
@@ -119,5 +118,4 @@
 #   "X-Download-Options" => "noopen",
 #   "X-Permitted-Cross-Domain-Policies" => "none",
 #   "Referrer-Policy" => "strict-origin-when-cross-origin"
-# }
->>>>>>> 1f4714c3
+# }