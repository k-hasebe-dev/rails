--- conflicted
+++ resolved
@@ -1,8 +1,5 @@
-<<<<<<< HEAD
-=======
 ## Rails 4.1.10 (March 19, 2015) ##
 
->>>>>>> 5496ec8a
 *   Add a new-line to the end of route method generated code.
 
     We need to add a `\n`, because we cannot have two routes
