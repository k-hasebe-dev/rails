--- conflicted
+++ resolved
@@ -1,4 +1,3 @@
-<<<<<<< HEAD
 *   Revert the use of `Concurrent.physical_processor_count` in default Puma config
 
     While for many people this saves one config to set, for many others using
@@ -10,11 +9,11 @@
     all the machine resources is often wrong.
 
     *Jean Boussier*
-=======
+
+
 ## Rails 7.1.3.2 (February 21, 2024) ##
 
 *   No changes.
->>>>>>> 6f0d1ad1
 
 
 ## Rails 7.1.3.1 (February 21, 2024) ##
