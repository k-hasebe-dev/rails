--- conflicted
+++ resolved
@@ -1,12 +1,11 @@
-<<<<<<< HEAD
 *   In `zeitwerk` mode, setup the `once` autoloader first, and the `main` autoloader after it. This order plays better with shared namespaces.
 
     *Xavier Noria*
-=======
+
+
 ## Rails 6.1.4.6 (February 11, 2022) ##
 
 *   No changes.
->>>>>>> 10a2c77e
 
 
 ## Rails 6.1.4.5 (February 11, 2022) ##
