--- conflicted
+++ resolved
@@ -1,4 +1,7 @@
-<<<<<<< HEAD
+*   Make `Rails.env` fall back to `development` when `RAILS_ENV` and `RACK_ENV` is an empty string.
+
+    *Daniel Deng*
+
 *   Remove deprecated `CONTROLLER` environment variable for `routes` task.
 
     *Rafael Mendonça França*
@@ -23,11 +26,6 @@
 *   The `log:clear` task clear all environments log files by default.
 
     *Yuji Yaginuma*
-=======
-*   Make `Rails.env` fall back to `development` when `RAILS_ENV` and `RACK_ENV` is an empty string.
-
-   *Daniel Deng*
->>>>>>> 498370c0
 
 *   Add Webpack support in new apps via the --webpack option, which will delegate to the rails/webpacker gem.
 
