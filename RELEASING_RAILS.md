# Releasing Rails

In this document, we'll cover the steps necessary to release Rails. Each
section contains steps to take during that time before the release. The times
suggested in each header are just that: suggestions. However, they should
really be considered as minimums.

## 10 Days before release

Today is mostly coordination tasks. Here are the things you must do today:

### Is the CI green? If not, make it green. (See "Fixing the CI")

Do not release with a Red CI. You can find the CI status here:

```
https://buildkite.com/rails/rails
```

### Do we have any Git dependencies? If so, contact those authors.

Having Git dependencies indicates that we depend on unreleased code.
Obviously Rails cannot be released when it depends on unreleased code.
Contact the authors of those particular gems and work out a release date that
suits them.

### Announce your plans to the rest of the team on Basecamp

Let them know of your plans to release.

### Update each CHANGELOG.

Many times commits are made without the CHANGELOG being updated. You should
review the commits since the last release, and fill in any missing information
for each CHANGELOG.

You can review the commits for the 3.0.10 release like this:

```
[aaron@higgins rails (3-0-10)]$ git log v3.0.9..
```

If you're doing a stable branch release, you should also ensure that all of
the CHANGELOG entries in the stable branch are also synced to the main
branch.

## Day of release

If making multiple releases. Publish them in order from oldest to newest, to
ensure that the "greatest" version also shows up in npm and GitHub Releases as
"latest".

### Put the new version in the RAILS_VERSION file.

Include an RC number if appropriate, e.g. `6.0.0.rc1`.

<<<<<<< HEAD
=======
### Build and test the gem.

Run `rake install` to generate the gems and install them locally. You can now
use the version installed locally to generate a new app and check if everything
is working as expected.

This will stop you from looking silly when you push an RC to rubygems.org and
then realize it is broken.

>>>>>>> 1c183ede
### Check credentials for GitHub

For GitHub run `gh auth status` to check that you are logged in (run `gh login` if not).

The release task will sign the release tag. If you haven't got commit signing
set up, use https://git-scm.com/book/en/v2/Git-Tools-Signing-Your-Work as a
guide. You can generate keys with the GPG suite from here: https://gpgtools.org.

Run `rake prep_release` to prepare the release. This will populate the gemspecs and
npm package.json with the current RAILS_VERSION, add the header to the CHANGELOGs,
build the gems, and check if bundler can resolve the dependencies.

You can now inspect the results in the diff and see if you are happy with the
changes.

To release, Run `rake release`. This will commit the changes, tag it, and create a GitHub
release with the proper release notes in draft mode.

Open the corresponding GitHub release draft and check that the release notes
are correct. If everything is fine, publish the release.

### Publish the gems

To publish the gems approve the [Release workflow in GitHub Actions](https://github.com/rails/rails/actions/workflows/release.yml),
that was created after the release was published.

### Send Rails release announcements

Write a release announcement that includes the version, changes, and links to
GitHub where people can find the specific commit list. Here are the mailing
lists where you should announce:

* [rubyonrails-core](https://discuss.rubyonrails.org/c/rubyonrails-core)
* [rubyonrails-talk](https://discuss.rubyonrails.org/c/rubyonrails-talk)

Use Markdown format for your announcement. Remember to ask people to report
issues with the release candidate to the rails-core mailing list.

NOTE: For patch releases, there's a `rake announce` task to generate the release
post. It supports multiple patch releases too:

```
VERSIONS="5.0.5.rc1,5.1.3.rc1" rake announce
```

IMPORTANT: If any users experience regressions when using the release
candidate, you *must* postpone the release. Bugfix releases *should not*
break existing applications.

### Post the announcement to the Rails blog.

The blog at https://rubyonrails.org/blog is built from
https://github.com/rails/website.

Create a file named like
`_posts/$(date +'%F')-Rails-<versions>-have-been-released.markdown`

Add YAML frontmatter
```
---
layout: post
title: 'Rails <VERSIONS> have been released!'
categories: releases
author: <your handle>
published: true
date: <YYYY-MM-DD or `date +%F`>
---
```

Use the markdown generated by `rake announce` earlier as a base for the post.
Add some context for users as to the purpose of this release (bugfix/security).

If this is a part of the latest release series, update `_data/version.yml` so
that the homepage points to the latest version.

### Post the announcement to the Rails X account.

## Security releases

### Emailing the Rails security announce list

Email the security announce list once for each vulnerability fixed.

You can do this, or ask the security team to do it.

Email the security reports to:

* rubyonrails-security@googlegroups.com
* oss-security@lists.openwall.com

Be sure to note the security fixes in your announcement along with CVE numbers
and links to each patch. Some people may not be able to upgrade right away,
so we need to give them the security fixes in patch form.

* Blog announcements
* X announcements
* Merge the release branch to the stable branch
* Drink beer (or other cocktail)

## Misc

### Fixing the CI

There are two simple steps for fixing the CI:

1. Identify the problem
2. Fix it

Repeat these steps until the CI is green.<|MERGE_RESOLUTION|>--- conflicted
+++ resolved
@@ -54,8 +54,6 @@
 
 Include an RC number if appropriate, e.g. `6.0.0.rc1`.
 
-<<<<<<< HEAD
-=======
 ### Build and test the gem.
 
 Run `rake install` to generate the gems and install them locally. You can now
@@ -65,7 +63,6 @@
 This will stop you from looking silly when you push an RC to rubygems.org and
 then realize it is broken.
 
->>>>>>> 1c183ede
 ### Check credentials for GitHub
 
 For GitHub run `gh auth status` to check that you are logged in (run `gh login` if not).
