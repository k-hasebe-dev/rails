--- conflicted
+++ resolved
@@ -1,8 +1,5 @@
-<<<<<<< HEAD
-=======
 ## Rails 7.0.8.3 (May 17, 2024) ##
 
->>>>>>> 08bc3ce3
 *   Fix vendored trix.css to be correct file.
 
     *Hartley McGuire*
