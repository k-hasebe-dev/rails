<<<<<<< HEAD
*   Respect Active Record's primary_key_type in Active Storage migrations. Backported from 7.0.

    *fatkodima*

## Rails 6.1.6 (May 09, 2022) ##
=======
## Rails 6.1.6.1 (July 12, 2022) ##
>>>>>>> dc1242fd

*   No changes.


## Rails 6.1.5.1 (April 26, 2022) ##

*   No changes.


## Rails 6.1.5 (March 09, 2022) ##

*   Attachments can be deleted after their association is no longer defined.

    Fixes #42514

    *Don Sisco*


## Rails 6.1.4.7 (March 08, 2022) ##

*   Added image transformation validation via configurable allow-list.
    
    Variant now offers a configurable allow-list for
    transformation methods in addition to a configurable deny-list for arguments.
    
    [CVE-2022-21831]


## Rails 6.1.4.6 (February 11, 2022) ##

*   No changes.


## Rails 6.1.4.5 (February 11, 2022) ##

*   No changes.


## Rails 6.1.4.4 (December 15, 2021) ##

*   No changes.


## Rails 6.1.4.3 (December 14, 2021) ##

*   No changes.


## Rails 6.1.4.2 (December 14, 2021) ##

*   No changes.


## Rails 6.1.4.1 (August 19, 2021) ##

*   No changes.


## Rails 6.1.4 (June 24, 2021) ##

*   The parameters sent to `ffmpeg` for generating a video preview image are now
    configurable under `config.active_storage.video_preview_arguments`.

    *Brendon Muir*

*   Fix Active Storage update task when running in an engine.

    *Justin Malčić*

*   Don't raise an error if the mime type is not recognized.

    Fixes #41777.

    *Alex Ghiculescu*

*   `ActiveStorage::PreviewError` is raised when a previewer is unable to generate a preview image.

    *Alex Robbin*

*   respond with 404 given invalid variation key when asking for representations.

    *George Claghorn*

*   `Blob` creation shouldn't crash if no service selected.

    *Alex Ghiculescu*


## Rails 6.1.3.2 (May 05, 2021) ##

*   No changes.


## Rails 6.1.3.1 (March 26, 2021) ##

*  Marcel is upgraded to version 1.0.0 to avoid a dependency on GPL-licensed
   mime types data.

   *George Claghorn*


## Rails 6.1.3 (February 17, 2021) ##

*   No changes.


## Rails 6.1.2.1 (February 10, 2021) ##

*   No changes.


## Rails 6.1.2 (February 09, 2021) ##

*   No changes.


## Rails 6.1.1 (January 07, 2021) ##

*   Fix S3 multipart uploads when threshold is larger than file.

    *Matt Muller*


## Rails 6.1.0 (December 09, 2020) ##

*   Change default queue name of the analysis (`:active_storage_analysis`) and
    purge (`:active_storage_purge`) jobs to be the job adapter's default (`:default`).

    *Rafael Mendonça França*

*   Implement `strict_loading` on ActiveStorage associations.

    *David Angulo*

*   Remove deprecated support to pass `:combine_options` operations to `ActiveStorage::Transformers::ImageProcessing`.

    *Rafael Mendonça França*

*   Remove deprecated `ActiveStorage::Transformers::MiniMagickTransformer`.

    *Rafael Mendonça França*

*   Remove deprecated `config.active_storage.queue`.

    *Rafael Mendonça França*

*   Remove deprecated `ActiveStorage::Downloading`.

    *Rafael Mendonça França*

*   Add per-environment configuration support

    *Pietro Moro*

*   The Poppler PDF previewer renders a preview image using the original
    document's crop box rather than its media box, hiding print margins. This
    matches the behavior of the MuPDF previewer.

    *Vincent Robert*

*   Touch parent model when an attachment is purged.

    *Víctor Pérez Rodríguez*

*   Files can now be served by proxying them from the underlying storage service
    instead of redirecting to a signed service URL. Use the
    `rails_storage_proxy_path` and `_url` helpers to proxy an attached file:

    ```erb
    <%= image_tag rails_storage_proxy_path(@user.avatar) %>
    ```

    To proxy by default, set `config.active_storage.resolve_model_to_route`:

    ```ruby
    # Proxy attached files instead.
    config.active_storage.resolve_model_to_route = :rails_storage_proxy
    ```

    ```erb
    <%= image_tag @user.avatar %>
    ```

    To redirect to a signed service URL when the default file serving strategy
    is set to proxying, use the `rails_storage_redirect_path` and `_url` helpers:

    ```erb
    <%= image_tag rails_storage_redirect_path(@user.avatar) %>
    ```

    *Jonathan Fleckenstein*

*   Add `config.active_storage.web_image_content_types` to allow applications
    to add content types (like `image/webp`) in which variants can be processed,
    instead of letting those images be converted to the fallback PNG format.

    *Jeroen van Haperen*

*   Add support for creating variants of `WebP` images out of the box.

    *Dino Maric*

*   Only enqueue analysis jobs for blobs with non-null analyzer classes.

    *Gannon McGibbon*

*   Previews are created on the same service as the original blob.

    *Peter Zhu*

*   Remove unused `disposition` and `content_type` query parameters for `DiskService`.

    *Peter Zhu*

*   Use `DiskController` for both public and private files.

    `DiskController` is able to handle multiple services by adding a
    `service_name` field in the generated URL in `DiskService`.

    *Peter Zhu*

*   Variants are tracked in the database to avoid existence checks in the storage service.

    *George Claghorn*

*   Deprecate `service_url` methods in favour of `url`.

    Deprecate `Variant#service_url` and `Preview#service_url` to instead use
    `#url` method to be consistent with `Blob`.

    *Peter Zhu*

*   Permanent URLs for public storage blobs.

    Services can be configured in `config/storage.yml` with a new key
    `public: true | false` to indicate whether a service holds public
    blobs or private blobs. Public services will always return a permanent URL.

    Deprecates `Blob#service_url` in favor of `Blob#url`.

    *Peter Zhu*

*   Make services aware of configuration names.

    *Gannon McGibbon*

*   The `Content-Type` header is set on image variants when they're uploaded to third-party storage services.

    *Kyle Ribordy*

*   Allow storage services to be configured per attachment.

    ```ruby
    class User < ActiveRecord::Base
      has_one_attached :avatar, service: :s3
    end

    class Gallery < ActiveRecord::Base
      has_many_attached :photos, service: :s3
    end
    ```

    *Dmitry Tsepelev*

*   You can optionally provide a custom blob key when attaching a new file:

    ```ruby
    user.avatar.attach key: "avatars/#{user.id}.jpg",
      io: io, content_type: "image/jpeg", filename: "avatar.jpg"
    ```

    Active Storage will store the blob's data on the configured service at the provided key.

    *George Claghorn*

*   Replace `Blob.create_after_upload!` with `Blob.create_and_upload!` and deprecate the former.

    `create_after_upload!` has been removed since it could lead to data
    corruption by uploading to a key on the storage service which happened to
    be already taken. Creating the record would then correctly raise a
    database uniqueness exception but the stored object would already have
    overwritten another. `create_and_upload!` swaps the order of operations
    so that the key gets reserved up-front or the uniqueness error gets raised,
    before the upload to a key takes place.

    *Julik Tarkhanov*

*   Set content disposition in direct upload using `filename` and `disposition` parameters to `ActiveStorage::Service#headers_for_direct_upload`.

    *Peter Zhu*

*   Allow record to be optionally passed to blob finders to make sharding
    easier.

    *Gannon McGibbon*

*   Switch from `azure-storage` gem to `azure-storage-blob` gem for Azure service.

    *Peter Zhu*

*   Add `config.active_storage.draw_routes` to disable Active Storage routes.

    *Gannon McGibbon*

*   Image analysis is skipped if ImageMagick returns an error.

    `ActiveStorage::Analyzer::ImageAnalyzer#metadata` would previously raise a
    `MiniMagick::Error`, which caused persistent `ActiveStorage::AnalyzeJob`
    failures. It now logs the error and returns `{}`, resulting in no metadata
    being added to the offending image blob.

    *George Claghorn*

*   Method calls on singular attachments return `nil` when no file is attached.

    Previously, assuming the following User model, `user.avatar.filename` would
    raise a `Module::DelegationError` if no avatar was attached:

    ```ruby
    class User < ApplicationRecord
      has_one_attached :avatar
    end
    ```

    They now return `nil`.

    *Matthew Tanous*

*   The mirror service supports direct uploads.

    New files are directly uploaded to the primary service. When a
    directly-uploaded file is attached to a record, a background job is enqueued
    to copy it to each secondary service.

    Configure the queue used to process mirroring jobs by setting
    `config.active_storage.queues.mirror`. The default is `:active_storage_mirror`.

    *George Claghorn*

*   The S3 service now permits uploading files larger than 5 gigabytes.

    When uploading a file greater than 100 megabytes in size, the service
    transparently switches to [multipart uploads](https://docs.aws.amazon.com/AmazonS3/latest/dev/mpuoverview.html)
    using a part size computed from the file's total size and S3's part count limit.

    No application changes are necessary to take advantage of this feature. You
    can customize the default 100 MB multipart upload threshold in your S3
    service's configuration:

    ```yaml
    production:
      service: s3
      access_key_id: <%= Rails.application.credentials.dig(:aws, :access_key_id) %>
      secret_access_key: <%= Rails.application.credentials.dig(:aws, :secret_access_key) %>
      region: us-east-1
      bucket: my-bucket
      upload:
        multipart_threshold: <%= 250.megabytes %>
    ```

    *George Claghorn*


Please check [6-0-stable](https://github.com/rails/rails/blob/6-0-stable/activestorage/CHANGELOG.md) for previous changes.<|MERGE_RESOLUTION|>--- conflicted
+++ resolved
@@ -1,12 +1,13 @@
-<<<<<<< HEAD
 *   Respect Active Record's primary_key_type in Active Storage migrations. Backported from 7.0.
 
     *fatkodima*
 
+## Rails 6.1.6.1 (July 12, 2022) ##
+
+*   No changes.
+
+
 ## Rails 6.1.6 (May 09, 2022) ##
-=======
-## Rails 6.1.6.1 (July 12, 2022) ##
->>>>>>> dc1242fd
 
 *   No changes.
 
