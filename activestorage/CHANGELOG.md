--- conflicted
+++ resolved
@@ -1,14 +1,13 @@
-<<<<<<< HEAD
 *   Attachments can be deleted after their association is no longer defined.
 
     Fixes #42514
 
     *Don Sisco*
-=======
+
+
 ## Rails 6.1.4.1 (August 19, 2021) ##
 
 *   No changes.
->>>>>>> 90357af0
 
 
 ## Rails 6.1.4 (June 24, 2021) ##
