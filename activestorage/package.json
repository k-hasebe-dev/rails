--- conflicted
+++ resolved
@@ -1,10 +1,6 @@
 {
   "name": "@rails/activestorage",
-<<<<<<< HEAD
-  "version": "6.1.6",
-=======
   "version": "6.1.6-1",
->>>>>>> dc1242fd
   "description": "Attach cloud and local files in Rails applications",
   "main": "app/assets/javascripts/activestorage.js",
   "files": [
