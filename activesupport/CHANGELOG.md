<<<<<<< HEAD
*   Fix `ActiveSupport::Duration.build` to support negative values.

    The algorithm to collect the `parts` of the `ActiveSupport::Duration`
    ignored the sign of the `value` and accumulated incorrect part values. This
    impacted `ActiveSupport::Duration#sum` (which is dependent on `parts`) but
    not `ActiveSupport::Duration#eql?` (which is dependent on `value`).

    *Caleb Buxton*, *Braden Staudacher*

*   `Time#change` and methods that call it (eg. `Time#advance`) will now
    return a `Time` with the timezone argument provided, if the caller was
    initialized with a timezone argument.

    Fixes [#42467](https://github.com/rails/rails/issues/42467).

    *Alex Ghiculescu*
=======
## Rails 6.1.4.5 (February 11, 2022) ##

*   No changes.
>>>>>>> 6d25fed5


## Rails 6.1.4.4 (December 15, 2021) ##

*   No changes.


## Rails 6.1.4.3 (December 14, 2021) ##

*   No changes.


## Rails 6.1.4.2 (December 14, 2021) ##

*   No changes.


## Rails 6.1.4.1 (August 19, 2021) ##

*   No changes.


## Rails 6.1.4 (June 24, 2021) ##

*   MemCacheStore: convert any underlying value (including `false`) to an `Entry`.

    See [#42559](https://github.com/rails/rails/pull/42559).

    *Alex Ghiculescu*

*   Fix bug in `number_with_precision` when using large `BigDecimal` values.

    Fixes #42302.

    *Federico Aldunate*, *Zachary Scott*

*   Check byte size instead of length on `secure_compare`.

    *Tietew*

*   Fix `Time.at` to not lose `:in` option.

    *Ryuta Kamizono*

*   Require a path for `config.cache_store = :file_store`.

    *Alex Ghiculescu*

*   Avoid having to store complex object in the default translation file.

    *Rafael Mendonça França*


## Rails 6.1.3.2 (May 05, 2021) ##

*   No changes.


## Rails 6.1.3.1 (March 26, 2021) ##

*   No changes.


## Rails 6.1.3 (February 17, 2021) ##

*   No changes.


## Rails 6.1.2.1 (February 10, 2021) ##

*   No changes.


## Rails 6.1.2 (February 09, 2021) ##

*   `ActiveSupport::Cache::MemCacheStore` now accepts an explicit `nil` for its `addresses` argument.

    ```ruby
    config.cache_store = :mem_cache_store, nil

    # is now equivalent to

    config.cache_store = :mem_cache_store

    # and is also equivalent to

    config.cache_store = :mem_cache_store, ENV["MEMCACHE_SERVERS"] || "localhost:11211"

    # which is the fallback behavior of Dalli
    ```

    This helps those migrating from `:dalli_store`, where an explicit `nil` was permitted.

    *Michael Overmeyer*


## Rails 6.1.1 (January 07, 2021) ##

*   Change `IPAddr#to_json` to match the behavior of the json gem returning the string representation
    instead of the instance variables of the object.

    Before:

    ```ruby
    IPAddr.new("127.0.0.1").to_json
    # => "{\"addr\":2130706433,\"family\":2,\"mask_addr\":4294967295}"
    ```

    After:

    ```ruby
    IPAddr.new("127.0.0.1").to_json
    # => "\"127.0.0.1\""
    ```


## Rails 6.1.0 (December 09, 2020) ##

*   Ensure `MemoryStore` disables compression by default. Reverts behavior of
    `MemoryStore` to its prior rails `5.1` behavior.

    *Max Gurewitz*

*   Calling `iso8601` on negative durations retains the negative sign on individual
    digits instead of prepending it.

    This change is required so we can interoperate with PostgreSQL, which prefers
    negative signs for each component.

    Compatibility with other iso8601 parsers which support leading negatives as well
    as negatives per component is still retained.

    Before:

        (-1.year - 1.day).iso8601
        # => "-P1Y1D"

    After:

        (-1.year - 1.day).iso8601
        # => "P-1Y-1D"

    *Vipul A M*

*   Remove deprecated `ActiveSupport::Notifications::Instrumenter#end=`.

    *Rafael Mendonça França*

*   Deprecate `ActiveSupport::Multibyte::Unicode.default_normalization_form`.

    *Rafael Mendonça França*

*   Remove deprecated `ActiveSupport::Multibyte::Unicode.pack_graphemes`,
    `ActiveSupport::Multibyte::Unicode.unpack_graphemes`,
    `ActiveSupport::Multibyte::Unicode.normalize`,
    `ActiveSupport::Multibyte::Unicode.downcase`,
    `ActiveSupport::Multibyte::Unicode.upcase` and `ActiveSupport::Multibyte::Unicode.swapcase`.

    *Rafael Mendonça França*

*   Remove deprecated `ActiveSupport::Multibyte::Chars#consumes?` and `ActiveSupport::Multibyte::Chars#normalize`.

    *Rafael Mendonça França*

*   Remove deprecated file `active_support/core_ext/range/include_range`.

    *Rafael Mendonça França*

*   Remove deprecated file `active_support/core_ext/hash/transform_values`.

    *Rafael Mendonça França*

*   Remove deprecated file `active_support/core_ext/hash/compact`.

    *Rafael Mendonça França*

*   Remove deprecated file `active_support/core_ext/array/prepend_and_append`.

    *Rafael Mendonça França*

*   Remove deprecated file `active_support/core_ext/numeric/inquiry`.

    *Rafael Mendonça França*

*   Remove deprecated file `active_support/core_ext/module/reachable`.

    *Rafael Mendonça França*

*   Remove deprecated `Module#parent_name`, `Module#parent` and `Module#parents`.

    *Rafael Mendonça França*

*   Remove deprecated `ActiveSupport::LoggerThreadSafeLevel#after_initialize`.

    *Rafael Mendonça França*

*   Remove deprecated `LoggerSilence` constant.

    *Rafael Mendonça França*

*   Remove deprecated fallback to `I18n.default_local` when `config.i18n.fallbacks` is empty.

    *Rafael Mendonça França*

*   Remove entries from local cache on `RedisCacheStore#delete_matched`

    Fixes #38627

    *ojab*

*   Speed up `ActiveSupport::SecurityUtils.fixed_length_secure_compare` by using
    `OpenSSL.fixed_length_secure_compare`, if available.

    *Nate Matykiewicz*

*   `ActiveSupport::Cache::MemCacheStore` now checks `ENV["MEMCACHE_SERVERS"]` before falling back to `"localhost:11211"` if configured without any addresses.

    ```ruby
    config.cache_store = :mem_cache_store

    # is now equivalent to

    config.cache_store = :mem_cache_store, ENV["MEMCACHE_SERVERS"] || "localhost:11211"

    # instead of

    config.cache_store = :mem_cache_store, "localhost:11211" # ignores ENV["MEMCACHE_SERVERS"]
    ```

    *Sam Bostock*

*   `ActiveSupport::Subscriber#attach_to` now accepts an `inherit_all:` argument. When set to true,
    it allows a subscriber to receive events for methods defined in the subscriber's ancestor class(es).

    ```ruby
    class ActionControllerSubscriber < ActiveSupport::Subscriber
      attach_to :action_controller

      def start_processing(event)
        info "Processing by #{event.payload[:controller]}##{event.payload[:action]} as #{format}"
      end

      def redirect_to(event)
        info { "Redirected to #{event.payload[:location]}" }
      end
    end

    # We detach ActionControllerSubscriber from the :action_controller namespace so that our CustomActionControllerSubscriber
    # can provide its own instrumentation for certain events in the namespace
    ActionControllerSubscriber.detach_from(:action_controller)

    class CustomActionControllerSubscriber < ActionControllerSubscriber
      attach_to :action_controller, inherit_all: true

      def start_processing(event)
        info "A custom response to start_processing events"
      end

      # => CustomActionControllerSubscriber will process events for "start_processing.action_controller" notifications
      # using its own #start_processing implementation, while retaining ActionControllerSubscriber's instrumentation
      # for "redirect_to.action_controller" notifications
    end
    ```

    *Adrianna Chang*

*   Allow the digest class used to generate non-sensitive digests to be configured with `config.active_support.hash_digest_class`.

    `config.active_support.use_sha1_digests` is deprecated in favour of `config.active_support.hash_digest_class = ::Digest::SHA1`.

    *Dirkjan Bussink*

*   Fix bug to make memcached write_entry expire correctly with unless_exist

    *Jye Lee*

*   Add `ActiveSupport::Duration` conversion methods

    `in_seconds`, `in_minutes`, `in_hours`, `in_days`, `in_weeks`, `in_months`, and `in_years` return the respective duration covered.

    *Jason York*

*   Fixed issue in `ActiveSupport::Cache::RedisCacheStore` not passing options
    to `read_multi` causing `fetch_multi` to not work properly

    *Rajesh Sharma*

*   Fixed issue in `ActiveSupport::Cache::MemCacheStore` which caused duplicate compression,
    and caused the provided `compression_threshold` to not be respected.

    *Max Gurewitz*

*   Prevent `RedisCacheStore` and `MemCacheStore` from performing compression
    when reading entries written with `raw: true`.

    *Max Gurewitz*

*   `URI.parser` is deprecated and will be removed in Rails 7.0. Use
    `URI::DEFAULT_PARSER` instead.

    *Jean Boussier*

*   `require_dependency` has been documented to be _obsolete_ in `:zeitwerk`
    mode. The method is not deprecated as such (yet), but applications are
    encouraged to not use it.

    In `:zeitwerk` mode, semantics match Ruby's and you do not need to be
    defensive with load order. Just refer to classes and modules normally. If
    the constant name is dynamic, camelize if needed, and constantize.

    *Xavier Noria*

*   Add 3rd person aliases of `Symbol#start_with?` and `Symbol#end_with?`.

    ```ruby
    :foo.starts_with?("f") # => true
    :foo.ends_with?("o")   # => true
    ```

    *Ryuta Kamizono*

*   Add override of unary plus for `ActiveSupport::Duration`.

    `+ 1.second` is now identical to `+1.second` to prevent errors
    where a seemingly innocent change of formatting leads to a change in the code behavior.

    Before:
    ```ruby
    +1.second.class
    # => ActiveSupport::Duration
    (+ 1.second).class
    # => Integer
    ```

    After:
    ```ruby
    +1.second.class
    # => ActiveSupport::Duration
    (+ 1.second).class
    # => ActiveSupport::Duration
    ```

    Fixes #39079.

    *Roman Kushnir*

*   Add subsec to `ActiveSupport::TimeWithZone#inspect`.

    Before:

        Time.at(1498099140).in_time_zone.inspect
        # => "Thu, 22 Jun 2017 02:39:00 UTC +00:00"
        Time.at(1498099140, 123456780, :nsec).in_time_zone.inspect
        # => "Thu, 22 Jun 2017 02:39:00 UTC +00:00"
        Time.at(1498099140 + Rational("1/3")).in_time_zone.inspect
        # => "Thu, 22 Jun 2017 02:39:00 UTC +00:00"

    After:

        Time.at(1498099140).in_time_zone.inspect
        # => "Thu, 22 Jun 2017 02:39:00.000000000 UTC +00:00"
        Time.at(1498099140, 123456780, :nsec).in_time_zone.inspect
        # => "Thu, 22 Jun 2017 02:39:00.123456780 UTC +00:00"
        Time.at(1498099140 + Rational("1/3")).in_time_zone.inspect
        # => "Thu, 22 Jun 2017 02:39:00.333333333 UTC +00:00"

    *akinomaeni*

*   Calling `ActiveSupport::TaggedLogging#tagged` without a block now returns a tagged logger.

    ```ruby
    logger.tagged("BCX").info("Funky time!") # => [BCX] Funky time!
    ```

    *Eugene Kenny*

*   Align `Range#cover?` extension behavior with Ruby behavior for backwards ranges.

    `(1..10).cover?(5..3)` now returns `false`, as it does in plain Ruby.

    Also update `#include?` and `#===` behavior to match.

    *Michael Groeneman*

*   Update to TZInfo v2.0.0.

    This changes the output of `ActiveSupport::TimeZone.utc_to_local`, but
    can be controlled with the
    `ActiveSupport.utc_to_local_returns_utc_offset_times` config.

    New Rails 6.1 apps have it enabled by default, existing apps can upgrade
    via the config in config/initializers/new_framework_defaults_6_1.rb

    See the `utc_to_local_returns_utc_offset_times` documentation for details.

    *Phil Ross*, *Jared Beck*

*   Add Date and Time `#yesterday?` and `#tomorrow?` alongside `#today?`.

    Aliased to `#prev_day?` and `#next_day?` to match the existing `#prev/next_day` methods.

    *Jatin Dhankhar*

*   Add `Enumerable#pick` to complement `ActiveRecord::Relation#pick`.

    *Eugene Kenny*

*   [Breaking change] `ActiveSupport::Callbacks#halted_callback_hook` now receive a 2nd argument:

    `ActiveSupport::Callbacks#halted_callback_hook` now receive the name of the callback
    being halted as second argument.
    This change will allow you to differentiate which callbacks halted the chain
    and act accordingly.

    ```ruby
      class Book < ApplicationRecord
        before_save { throw(:abort) }
        before_create { throw(:abort) }

        def halted_callback_hook(filter, callback_name)
          Rails.logger.info("Book couldn't be #{callback_name}d")
        end

        Book.create # => "Book couldn't be created"
        book.save # => "Book couldn't be saved"
      end
    ```

    *Edouard Chin*

*   Support `prepend` with `ActiveSupport::Concern`.

    Allows a module with `extend ActiveSupport::Concern` to be prepended.

        module Imposter
          extend ActiveSupport::Concern

          # Same as `included`, except only run when prepended.
          prepended do
          end
        end

        class Person
          prepend Imposter
        end

    Class methods are prepended to the base class, concerning is also
    updated: `concerning :Imposter, prepend: true do`.

    *Jason Karns*, *Elia Schito*

*   Deprecate using `Range#include?` method to check the inclusion of a value
    in a date time range. It is recommended to use `Range#cover?` method
    instead of `Range#include?` to check the inclusion of a value
    in a date time range.

    *Vishal Telangre*

*   Support added for a `round_mode` parameter, in all number helpers. (See: `BigDecimal::mode`.)

    ```ruby
    number_to_currency(1234567890.50, precision: 0, round_mode: :half_down) # => "$1,234,567,890"
    number_to_percentage(302.24398923423, precision: 5, round_mode: :down) # => "302.24398%"
    number_to_rounded(389.32314, precision: 0, round_mode: :ceil) # => "390"
    number_to_human_size(483989, precision: 2, round_mode: :up) # => "480 KB"
    number_to_human(489939, precision: 2, round_mode: :floor) # => "480 Thousand"

    485000.to_s(:human, precision: 2, round_mode: :half_even) # => "480 Thousand"
    ```

    *Tom Lord*

*   `Array#to_sentence` no longer returns a frozen string.

    Before:

        ['one', 'two'].to_sentence.frozen?
        # => true

    After:

        ['one', 'two'].to_sentence.frozen?
        # => false

    *Nicolas Dular*

*   When an instance of `ActiveSupport::Duration` is converted to an `iso8601` duration string, if `weeks` are mixed with `date` parts, the `week` part will be converted to days.
    This keeps the parser and serializer on the same page.

    ```ruby
    duration = ActiveSupport::Duration.build(1000000)
    # 1 week, 4 days, 13 hours, 46 minutes, and 40.0 seconds

    duration_iso = duration.iso8601
    # P11DT13H46M40S

    ActiveSupport::Duration.parse(duration_iso)
    # 11 days, 13 hours, 46 minutes, and 40 seconds

    duration = ActiveSupport::Duration.build(604800)
    # 1 week

    duration_iso = duration.iso8601
    # P1W

    ActiveSupport::Duration.parse(duration_iso)
    # 1 week
    ```

    *Abhishek Sarkar*

*   Add block support to `ActiveSupport::Testing::TimeHelpers#travel_back`.

    *Tim Masliuchenko*

*   Update `ActiveSupport::Messages::Metadata#fresh?` to work for cookies with expiry set when
    `ActiveSupport.parse_json_times = true`.

    *Christian Gregg*

*   Support symbolic links for `content_path` in `ActiveSupport::EncryptedFile`.

    *Takumi Shotoku*

*   Improve `Range#===`, `Range#include?`, and `Range#cover?` to work with beginless (startless)
    and endless range targets.

    *Allen Hsu*, *Andrew Hodgkinson*

*   Don't use `Process#clock_gettime(CLOCK_THREAD_CPUTIME_ID)` on Solaris.

    *Iain Beeston*

*   Prevent `ActiveSupport::Duration.build(value)` from creating instances of
    `ActiveSupport::Duration` unless `value` is of type `Numeric`.

    Addresses the errant set of behaviours described in #37012 where
    `ActiveSupport::Duration` comparisons would fail confusingly
    or return unexpected results when comparing durations built from instances of `String`.

    Before:

        small_duration_from_string = ActiveSupport::Duration.build('9')
        large_duration_from_string = ActiveSupport::Duration.build('100000000000000')
        small_duration_from_int = ActiveSupport::Duration.build(9)

        large_duration_from_string > small_duration_from_string
        # => false

        small_duration_from_string == small_duration_from_int
        # => false

        small_duration_from_int < large_duration_from_string
        # => ArgumentError (comparison of ActiveSupport::Duration::Scalar with ActiveSupport::Duration failed)

        large_duration_from_string > small_duration_from_int
        # => ArgumentError (comparison of String with ActiveSupport::Duration failed)

    After:

        small_duration_from_string = ActiveSupport::Duration.build('9')
        # => TypeError (can't build an ActiveSupport::Duration from a String)

    *Alexei Emam*

*   Add `ActiveSupport::Cache::Store#delete_multi` method to delete multiple keys from the cache store.

    *Peter Zhu*

*   Support multiple arguments in `HashWithIndifferentAccess` for `merge` and `update` methods, to
    follow Ruby 2.6 addition.

    *Wojciech Wnętrzak*

*   Allow initializing `thread_mattr_*` attributes via `:default` option.

        class Scraper
          thread_mattr_reader :client, default: Api::Client.new
        end

    *Guilherme Mansur*

*   Add `compact_blank` for those times when you want to remove #blank? values from
    an Enumerable (also `compact_blank!` on Hash, Array, ActionController::Parameters).

    *Dana Sherson*

*   Make ActiveSupport::Logger Fiber-safe.

    Use `Fiber.current.__id__` in `ActiveSupport::Logger#local_level=` in order
    to make log level local to Ruby Fibers in addition to Threads.

    Example:

        logger = ActiveSupport::Logger.new(STDOUT)
        logger.level = 1
        puts "Main is debug? #{logger.debug?}"

        Fiber.new {
          logger.local_level = 0
          puts "Thread is debug? #{logger.debug?}"
        }.resume

        puts "Main is debug? #{logger.debug?}"

    Before:

        Main is debug? false
        Thread is debug? true
        Main is debug? true

    After:

        Main is debug? false
        Thread is debug? true
        Main is debug? false

    Fixes #36752.

    *Alexander Varnin*

*   Allow the `on_rotation` proc used when decrypting/verifying a message to be
    passed at the constructor level.

    Before:

        crypt = ActiveSupport::MessageEncryptor.new('long_secret')
        crypt.decrypt_and_verify(encrypted_message, on_rotation: proc { ... })
        crypt.decrypt_and_verify(another_encrypted_message, on_rotation: proc { ... })

    After:

        crypt = ActiveSupport::MessageEncryptor.new('long_secret', on_rotation: proc { ... })
        crypt.decrypt_and_verify(encrypted_message)
        crypt.decrypt_and_verify(another_encrypted_message)

    *Edouard Chin*

*   `delegate_missing_to` would raise a `DelegationError` if the object
    delegated to was `nil`. Now the `allow_nil` option has been added to enable
    the user to specify they want `nil` returned in this case.

    *Matthew Tanous*

*   `truncate` would return the original string if it was too short to be truncated
    and a frozen string if it were long enough to be truncated. Now truncate will
    consistently return an unfrozen string regardless. This behavior is consistent
    with `gsub` and `strip`.

    Before:

        'foobar'.truncate(5).frozen?
        # => true
        'foobar'.truncate(6).frozen?
        # => false

    After:

        'foobar'.truncate(5).frozen?
        # => false
        'foobar'.truncate(6).frozen?
        # => false

    *Jordan Thomas*


Please check [6-0-stable](https://github.com/rails/rails/blob/6-0-stable/activesupport/CHANGELOG.md) for previous changes.<|MERGE_RESOLUTION|>--- conflicted
+++ resolved
@@ -1,4 +1,3 @@
-<<<<<<< HEAD
 *   Fix `ActiveSupport::Duration.build` to support negative values.
 
     The algorithm to collect the `parts` of the `ActiveSupport::Duration`
@@ -15,11 +14,11 @@
     Fixes [#42467](https://github.com/rails/rails/issues/42467).
 
     *Alex Ghiculescu*
-=======
+
+
 ## Rails 6.1.4.5 (February 11, 2022) ##
 
 *   No changes.
->>>>>>> 6d25fed5
 
 
 ## Rails 6.1.4.4 (December 15, 2021) ##
