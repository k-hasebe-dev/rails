<<<<<<< HEAD
*   Fix `ActiveSupport::Notifications.publish_event` to preserve units.

    This solves the incorrect reporting of time spent running Active Record
    asynchronous queries (by a factor `1000`).

    *Jean Boussier*

*   Fix ActiveSupport::Deprecation to handle blaming generated code

    *Jean Boussier*, *fatkodima*

*   Fix `#to_fs(:human_size)` to correctly work with negative numbers.

    *Earlopain*

*   Add `bigdecimal` as Active Support dependency that is a bundled gem candidate for Ruby 3.4.

    `bigdecimal` 3.1.4 or higher version will be installed.
    Ruby 2.7 and 3.0 users who want `bigdecimal` version 2.0.0 or 3.0.0 behavior as a default gem,
    pin the `bigdecimal` version in your application Gemfile.

    *Koichi ITO*

*   Add `drb`, `mutex_m` and `base64` that are bundled gem candidates for Ruby 3.4

    *Yasuo Honda*

*   Fix `delete_matched` for file cache store to work with keys longer than the
    max filename size.

    *fatkodima* and *Jonathan Hefner*

*   Fix MemoryStore to prevent race conditions when incrementing or decrementing.

    *Pierre Jambet*

*   Fix MemoryStore to preserve entries TTL when incrementing or decrementing

    This is to be more consistent with how MemCachedStore and RedisCacheStore behaves.

    *Jean Boussier*

*   Fix Range#overlaps? not taking empty ranges into account on Ruby < 3.3

    *Nobuyoshi Nakada*, *Shouichi Kamiya*, *Hartley McGuire*
=======
## Rails 7.0.8.4 (June 04, 2024) ##

*   No changes.
>>>>>>> ec7f2536


## Rails 7.0.8.3 (May 17, 2024) ##

*   No changes.


## Rails 7.0.8.2 (May 16, 2024) ##

*   No changes.


## Rails 7.0.8.1 (February 21, 2024) ##

*   No changes.


## Rails 7.0.8 (September 09, 2023) ##

*   Fix `TimeWithZone` still using deprecated `#to_s` when `ENV` or `config` to
    disable it are set.

    *Hartley McGuire*

*   Fix CacheStore#write_multi when using a distributed Redis cache with a connection pool.

    Fixes [#48938](https://github.com/rails/rails/issues/48938).

    *Jonathan del Strother*


## Rails 7.0.7.2 (August 22, 2023) ##

*   No changes.


## Rails 7.0.7.1 (August 22, 2023) ##

*   Use a temporary file for storing unencrypted files while editing

    [CVE-2023-38037]


## Rails 7.0.7 (August 09, 2023) ##

*   Fix `Cache::NullStore` with local caching for repeated reads.

    *fatkodima*

*   Fix `to_s` with no arguments not respecting custom `:default` formats

    *Hartley McGuire*

*   Fix `ActiveSupport::Inflector.humanize(nil)` raising ``NoMethodError: undefined method `end_with?' for nil:NilClass``.

    *James Robinson*

*   Fix `Enumerable#sum` for `Enumerator#lazy`.

    *fatkodima*, *Matthew Draper*, *Jonathan Hefner*

*   Improve error message when EventedFileUpdateChecker is used without a
    compatible version of the Listen gem

    *Hartley McGuire*


## Rails 7.0.6 (June 29, 2023) ##

*   Fix `EncryptedConfiguration` returning incorrect values for some `Hash`
    methods

    *Hartley McGuire*

*   Fix arguments being destructed `Enumerable#many?` with block.

    *Andrew Novoselac*

*   Fix humanize for strings ending with id.

    *fatkodima*


## Rails 7.0.5.1 (June 26, 2023) ##

*   No changes.


## Rails 7.0.5 (May 24, 2023) ##

*   Fixes TimeWithZone ArgumentError.

    *Niklas Häusele*


## Rails 7.0.4.3 (March 13, 2023) ##

*   Implement SafeBuffer#bytesplice

    [CVE-2023-28120]


## Rails 7.0.4.2 (January 24, 2023) ##

*   No changes.


## Rails 7.0.4.1 (January 17, 2023) ##

*   Avoid regex backtracking in Inflector.underscore

    [CVE-2023-22796]


## Rails 7.0.4 (September 09, 2022) ##

*   Ensure `ActiveSupport::Testing::Isolation::Forking` closes pipes

    Previously, `Forking.run_in_isolation` opened two ends of a pipe. The fork
    process closed the read end, wrote to it, and then terminated (which
    presumably closed the file descriptors on its end). The parent process
    closed the write end, read from it, and returned, never closing the read
    end.

    This resulted in an accumulation of open file descriptors, which could
    cause errors if the limit is reached.

    *Sam Bostock*

*   Redis cache store is now compatible with redis-rb 5.0.

    *Jean Boussier*

*   Fix `NoMethodError` on custom `ActiveSupport::Deprecation` behavior.

    `ActiveSupport::Deprecation.behavior=` was supposed to accept any object
    that responds to `call`, but in fact its internal implementation assumed that
    this object could respond to `arity`, so it was restricted to only `Proc` objects.

    This change removes this `arity` restriction of custom behaviors.

    *Ryo Nakamura*


## Rails 7.0.3.1 (July 12, 2022) ##

*   No changes.


## Rails 7.0.3 (May 09, 2022) ##

*   No changes.


## Rails 7.0.2.4 (April 26, 2022) ##

*   Fix and add protections for XSS in `ActionView::Helpers` and `ERB::Util`.

    Add the method `ERB::Util.xml_name_escape` to escape dangerous characters
    in names of tags and names of attributes, following the specification of XML.

    *Álvaro Martín Fraguas*

## Rails 7.0.2.3 (March 08, 2022) ##

*   No changes.


## Rails 7.0.2.2 (February 11, 2022) ##

*   Fix Reloader method signature to work with the new Executor signature


## Rails 7.0.2.1 (February 11, 2022) ##

*   No changes.


## Rails 7.0.2 (February 08, 2022) ##

*   Fix `ActiveSupport::EncryptedConfiguration` to be compatible with Psych 4

    *Stephen Sugden*

*   Improve `File.atomic_write` error handling.

    *Daniel Pepper*


## Rails 7.0.1 (January 06, 2022) ##

*   Fix `Class#descendants` and `DescendantsTracker#descendants` compatibility with Ruby 3.1.

    [The native `Class#descendants` was reverted prior to Ruby 3.1 release](https://bugs.ruby-lang.org/issues/14394#note-33),
    but `Class#subclasses` was kept, breaking the feature detection.

    *Jean Boussier*


## Rails 7.0.0 (December 15, 2021) ##

*   Fix `ActiveSupport::Duration.build` to support negative values.

    The algorithm to collect the `parts` of the `ActiveSupport::Duration`
    ignored the sign of the `value` and accumulated incorrect part values. This
    impacted `ActiveSupport::Duration#sum` (which is dependent on `parts`) but
    not `ActiveSupport::Duration#eql?` (which is dependent on `value`).

    *Caleb Buxton*, *Braden Staudacher*


## Rails 7.0.0.rc3 (December 14, 2021) ##

*   No changes.


## Rails 7.0.0.rc2 (December 14, 2021) ##

*   No changes.

## Rails 7.0.0.rc1 (December 06, 2021) ##

*   Deprecate passing a format to `#to_s` in favor of `#to_formatted_s` in `Array`, `Range`, `Date`, `DateTime`, `Time`,
    `BigDecimal`, `Float` and, `Integer`.

    *Rafael Mendonça França*

*   Document `ActiveSupport::Testing::Deprecation`.

    *Sam Bostock & Sam Jordan*

*   Add `Pathname#existence`.

    ```ruby
    Pathname.new("file").existence&.read
    ```

    *Timo Schilling*

*   Remove deprecate `ActiveSupport::Multibyte::Unicode.default_normalization_form`.

    *Rafael Mendonça França*

*   Remove deprecated support to use `Range#include?` to check the inclusion of a value in
    a date time range is deprecated.

    *Rafael Mendonça França*

*   Remove deprecated `URI.parser`.

    *Rafael Mendonça França*

*   Remove deprecated `config.active_support.use_sha1_digests`.

    *Rafael Mendonça França*

*   Invoking `Object#with_options` without a `&block` argument returns the
    `ActiveSupport::OptionMerger` instance.

    *Sean Doyle*

*   `Rails.application.executor` hooks can now be called around every test

    This helps to better simulate request or job local state being reset around tests and prevents state
    leaking from one test to another.

    However it requires the executor hooks executed in the test environment to be re-entrant.

    To enable this, set `config.active_support.executor_around_test_case = true` (this is the default in Rails 7).

    *Jean Boussier*

*   `ActiveSupport::DescendantsTracker` now mostly delegate to `Class#descendants` on Ruby 3.1

    Ruby now provides a fast `Class#descendants` making `ActiveSupport::DescendantsTracker` mostly useless.

    As a result the following methods are deprecated:

      - `ActiveSupport::DescendantsTracker.direct_descendants`
      - `ActiveSupport::DescendantsTracker#direct_descendants`

    *Jean Boussier*

*   Fix the `Digest::UUID.uuid_from_hash` behavior for namespace IDs that are different from the ones defined on `Digest::UUID`.

    The new behavior will be enabled by setting the
    `config.active_support.use_rfc4122_namespaced_uuids` option to `true`
    and is the default for new apps.

    The old behavior is the default for upgraded apps and will output a
    deprecation warning every time a value that is different than one of
    the constants defined on the `Digest::UUID` extension is used as the
    namespace ID.

    *Alex Robbin*, *Erich Soares Machado*, *Eugene Kenny*

*   `ActiveSupport::Inflector::Inflections#clear(:acronyms)` is now supported,
    and `inflector.clear` / `inflector.clear(:all)` also clears acronyms.

    *Alex Ghiculescu*, *Oliver Peate*


## Rails 7.0.0.alpha2 (September 15, 2021) ##

*   No changes.


## Rails 7.0.0.alpha1 (September 15, 2021) ##

*   `ActiveSupport::Dependencies` no longer installs a `const_missing` hook. Before this, you could push to the autoload paths and have constants autoloaded. This feature, known as the `classic` autoloader, has been removed.

    *Xavier Noria*

*   Private internal classes of `ActiveSupport::Dependencies` have been deleted, like `ActiveSupport::Dependencies::Reference`, `ActiveSupport::Dependencies::Blamable`, and others.

    *Xavier Noria*

*   The private API of `ActiveSupport::Dependencies` has been deleted. That includes methods like `hook!`, `unhook!`, `depend_on`, `require_or_load`, `mechanism`, and many others.

    *Xavier Noria*

*   Improves the performance of `ActiveSupport::NumberHelper` formatters by avoiding the use of exceptions as flow control.

    *Mike Dalessio*

*   Removed rescue block from `ActiveSupport::Cache::RedisCacheStore#handle_exception`

    Previously, if you provided a `error_handler` to `redis_cache_store`, any errors thrown by
    the error handler would be rescued and logged only. Removed the `rescue` clause from `handle_exception`
    to allow these to be thrown.

    *Nicholas A. Stuart*

*   Allow entirely opting out of deprecation warnings.

    Previously if you did `app.config.active_support.deprecation = :silence`, some work would
    still be done on each call to `ActiveSupport::Deprecation.warn`. In very hot paths, this could
    cause performance issues.

    Now, you can make `ActiveSupport::Deprecation.warn` a no-op:

    ```ruby
    config.active_support.report_deprecations = false
    ```

    This is the default in production for new apps. It is the equivalent to:

    ```ruby
    config.active_support.deprecation = :silence
    config.active_support.disallowed_deprecation = :silence
    ```

    but will take a more optimised code path.

    *Alex Ghiculescu*

*   Faster tests by parallelizing only when overhead is justified by the number
    of them.

    Running tests in parallel adds overhead in terms of database
    setup and fixture loading. Now, Rails will only parallelize test executions when
    there are enough tests to make it worth it.

    This threshold is 50 by default, and is configurable via config setting in
    your test.rb:

    ```ruby
    config.active_support.test_parallelization_threshold = 100
    ```

    It's also configurable at the test case level:

    ```ruby
    class ActiveSupport::TestCase
      parallelize threshold: 100
    end
    ```

    *Jorge Manrubia*

*   OpenSSL constants are now used for Digest computations.

    *Dirkjan Bussink*

*   `TimeZone.iso8601` now accepts valid ordinal values similar to Ruby's `Date._iso8601` method.
    A valid ordinal value will be converted to an instance of `TimeWithZone` using the `:year`
    and `:yday` fragments returned from `Date._iso8601`.

    ```ruby
    twz = ActiveSupport::TimeZone["Eastern Time (US & Canada)"].iso8601("21087")
    twz.to_a[0, 6] == [0, 0, 0, 28, 03, 2021]
    ```

    *Steve Laing*

*   `Time#change` and methods that call it (e.g. `Time#advance`) will now
    return a `Time` with the timezone argument provided, if the caller was
    initialized with a timezone argument.

    Fixes [#42467](https://github.com/rails/rails/issues/42467).

    *Alex Ghiculescu*

*   Allow serializing any module or class to JSON by name.

    *Tyler Rick*, *Zachary Scott*

*   Raise `ActiveSupport::EncryptedFile::MissingKeyError` when the
    `RAILS_MASTER_KEY` environment variable is blank (e.g. `""`).

    *Sunny Ripert*

*   The `from:` option is added to `ActiveSupport::TestCase#assert_no_changes`.

    It permits asserting on the initial value that is expected not to change.

    ```ruby
    assert_no_changes -> { Status.all_good? }, from: true do
      post :create, params: { status: { ok: true } }
    end
    ```

    *George Claghorn*

*   Deprecate `ActiveSupport::SafeBuffer`'s incorrect implicit conversion of objects into string.

    Except for a few methods like `String#%`, objects must implement `#to_str`
    to be implicitly converted to a String in string operations. In some
    circumstances `ActiveSupport::SafeBuffer` was incorrectly calling the
    explicit conversion method (`#to_s`) on them. This behavior is now
    deprecated.

    *Jean Boussier*

*   Allow nested access to keys on `Rails.application.credentials`.

    Previously only top level keys in `credentials.yml.enc` could be accessed with method calls. Now any key can.

    For example, given these secrets:

    ```yml
    aws:
      access_key_id: 123
      secret_access_key: 345
    ```

    `Rails.application.credentials.aws.access_key_id` will now return the same thing as
    `Rails.application.credentials.aws[:access_key_id]`.

    *Alex Ghiculescu*

*   Added a faster and more compact `ActiveSupport::Cache` serialization format.

    It can be enabled with `config.active_support.cache_format_version = 7.0` or
    `config.load_defaults 7.0`. Regardless of the configuration Active Support
    7.0 can read cache entries serialized by Active Support 6.1 which allows to
    upgrade without invalidating the cache. However Rails 6.1 can't read the
    new format, so all readers must be upgraded before the new format is enabled.

    *Jean Boussier*

*   Add `Enumerable#sole`, per `ActiveRecord::FinderMethods#sole`.  Returns the
    sole item of the enumerable, raising if no items are found, or if more than
    one is.

    *Asherah Connor*

*   Freeze `ActiveSupport::Duration#parts` and remove writer methods.

    Durations are meant to be value objects and should not be mutated.

    *Andrew White*

*   Fix `ActiveSupport::TimeZone#utc_to_local` with fractional seconds.

    When `utc_to_local_returns_utc_offset_times` is false and the time
    instance had fractional seconds the new UTC time instance was out by
    a factor of 1,000,000 as the `Time.utc` constructor takes a usec
    value and not a fractional second value.

    *Andrew White*

*   Add `expires_at` argument to `ActiveSupport::Cache` `write` and `fetch` to set a cache entry TTL as an absolute time.

    ```ruby
    Rails.cache.write(key, value, expires_at: Time.now.at_end_of_hour)
    ```

    *Jean Boussier*

*   Deprecate `ActiveSupport::TimeWithZone.name` so that from Rails 7.1 it will use the default implementation.

    *Andrew White*

*   Deprecates Rails custom `Enumerable#sum` and `Array#sum` in favor of Ruby's native implementation which
    is considerably faster.

    Ruby requires an initializer for non-numeric type as per examples below:

    ```ruby
    %w[foo bar].sum('')
    # instead of %w[foo bar].sum

    [[1, 2], [3, 4, 5]].sum([])
    # instead of [[1, 2], [3, 4, 5]].sum
    ```

    *Alberto Mota*

*   Tests parallelization is now disabled when running individual files to prevent the setup overhead.

    It can still be enforced if the environment variable `PARALLEL_WORKERS` is present and set to a value greater than 1.

    *Ricardo Díaz*

*   Fix proxying keyword arguments in `ActiveSupport::CurrentAttributes`.

    *Marcin Kołodziej*

*   Add `Enumerable#maximum` and `Enumerable#minimum` to easily calculate the maximum or minimum from extracted
    elements of an enumerable.

    ```ruby
    payments = [Payment.new(5), Payment.new(15), Payment.new(10)]

    payments.minimum(:price) # => 5
    payments.maximum(:price) # => 15
    ```

    This also allows passing enumerables to `fresh_when` and `stale?` in Action Controller.
    See PR [#41404](https://github.com/rails/rails/pull/41404) for an example.

    *Ayrton De Craene*

*   `ActiveSupport::Cache::MemCacheStore` now accepts an explicit `nil` for its `addresses` argument.

    ```ruby
    config.cache_store = :mem_cache_store, nil

    # is now equivalent to

    config.cache_store = :mem_cache_store

    # and is also equivalent to

    config.cache_store = :mem_cache_store, ENV["MEMCACHE_SERVERS"] || "localhost:11211"

    # which is the fallback behavior of Dalli
    ```

    This helps those migrating from `:dalli_store`, where an explicit `nil` was permitted.

    *Michael Overmeyer*

*   Add `Enumerable#in_order_of` to put an Enumerable in a certain order by a key.

    *DHH*

*   `ActiveSupport::Inflector.camelize` behaves expected when provided a symbol `:upper` or `:lower` argument. Matches
    `String#camelize` behavior.

    *Alex Ghiculescu*

*   Raises an `ArgumentError` when the first argument of `ActiveSupport::Notification.subscribe` is
    invalid.

    *Vipul A M*

*   `HashWithIndifferentAccess#deep_transform_keys` now returns a `HashWithIndifferentAccess` instead of a `Hash`.

    *Nathaniel Woodthorpe*

*   Consume dalli’s `cache_nils` configuration as `ActiveSupport::Cache`'s `skip_nil` when using `MemCacheStore`.

    *Ritikesh G*

*   Add `RedisCacheStore#stats` method similar to `MemCacheStore#stats`. Calls `redis#info` internally.

    *Ritikesh G*


Please check [6-1-stable](https://github.com/rails/rails/blob/6-1-stable/activesupport/CHANGELOG.md) for previous changes.<|MERGE_RESOLUTION|>--- conflicted
+++ resolved
@@ -1,4 +1,3 @@
-<<<<<<< HEAD
 *   Fix `ActiveSupport::Notifications.publish_event` to preserve units.
 
     This solves the incorrect reporting of time spent running Active Record
@@ -44,11 +43,11 @@
 *   Fix Range#overlaps? not taking empty ranges into account on Ruby < 3.3
 
     *Nobuyoshi Nakada*, *Shouichi Kamiya*, *Hartley McGuire*
-=======
+
+
 ## Rails 7.0.8.4 (June 04, 2024) ##
 
 *   No changes.
->>>>>>> ec7f2536
 
 
 ## Rails 7.0.8.3 (May 17, 2024) ##
