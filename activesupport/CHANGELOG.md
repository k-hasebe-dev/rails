--- conflicted
+++ resolved
@@ -1,4 +1,3 @@
-<<<<<<< HEAD
 *   Fix `ActiveSupport::Duration.build` to support negative values.
 
     The algorithm to collect the `parts` of the `ActiveSupport::Duration`
@@ -15,11 +14,11 @@
     Fixes [#42467](https://github.com/rails/rails/issues/42467).
 
     *Alex Ghiculescu*
-=======
+
+
 ## Rails 6.1.4.7 (March 08, 2022) ##
 
 *   No changes.
->>>>>>> 66073335
 
 
 ## Rails 6.1.4.6 (February 11, 2022) ##
