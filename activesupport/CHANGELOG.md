--- conflicted
+++ resolved
@@ -1,4 +1,3 @@
-<<<<<<< HEAD
 *   Add `bigdecimal` as Active Support dependency that is a bundled gem candidate for Ruby 3.4.
 
     `bigdecimal` 3.1.4 or higher version will be installed.
@@ -10,11 +9,11 @@
 *   Add `drb`, `mutex_m` and `base64` that are bundled gem candidates for Ruby 3.4
 
     *Yasuo Honda*
-=======
+
+
 ## Rails 6.1.7.10 (October 23, 2024) ##
 
 *   No changes.
->>>>>>> 86864c2f
 
 
 ## Rails 6.1.7.9 (October 15, 2024) ##
