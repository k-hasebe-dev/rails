#--
# Copyright (c) 2004-2009 David Heinemeier Hansson
#
# Permission is hereby granted, free of charge, to any person obtaining
# a copy of this software and associated documentation files (the
# "Software"), to deal in the Software without restriction, including
# without limitation the rights to use, copy, modify, merge, publish,
# distribute, sublicense, and/or sell copies of the Software, and to
# permit persons to whom the Software is furnished to do so, subject to
# the following conditions:
#
# The above copyright notice and this permission notice shall be
# included in all copies or substantial portions of the Software.
#
# THE SOFTWARE IS PROVIDED "AS IS", WITHOUT WARRANTY OF ANY KIND,
# EXPRESS OR IMPLIED, INCLUDING BUT NOT LIMITED TO THE WARRANTIES OF
# MERCHANTABILITY, FITNESS FOR A PARTICULAR PURPOSE AND
# NONINFRINGEMENT. IN NO EVENT SHALL THE AUTHORS OR COPYRIGHT HOLDERS BE
# LIABLE FOR ANY CLAIM, DAMAGES OR OTHER LIABILITY, WHETHER IN AN ACTION
# OF CONTRACT, TORT OR OTHERWISE, ARISING FROM, OUT OF OR IN CONNECTION
# WITH THE SOFTWARE OR THE USE OR OTHER DEALINGS IN THE SOFTWARE.
#++

actionpack_path = File.expand_path('../../../actionpack/lib', __FILE__)
$:.unshift(actionpack_path) if File.directory?(actionpack_path) && !$:.include?(actionpack_path)

require 'action_controller'
require 'action_view'

module ActionMailer
  extend ::ActiveSupport::Autoload

  autoload :AdvAttrAccessor
  autoload :DeprecatedBody
  autoload :Base
  autoload :DeliveryMethod
  autoload :MailHelper
  autoload :Part
  autoload :PartContainer
  autoload :Quoting
  autoload :TestHelper
<<<<<<< HEAD
  
end

module Text
  extend ActiveSupport::Autoload

  autoload :Format, 'action_mailer/vendor/text_format'
end

module Net
  extend ActiveSupport::Autoload

  autoload :SMTP
end


gem 'mail', '>= 1.4.1'
require 'mail'
=======
  autoload :Utils
end
>>>>>>> d92c4a84
<|MERGE_RESOLUTION|>--- conflicted
+++ resolved
@@ -31,16 +31,13 @@
   extend ::ActiveSupport::Autoload
 
   autoload :AdvAttrAccessor
-  autoload :DeprecatedBody
   autoload :Base
   autoload :DeliveryMethod
+  autoload :DeprecatedBody
   autoload :MailHelper
-  autoload :Part
-  autoload :PartContainer
   autoload :Quoting
+  autoload :TestCase
   autoload :TestHelper
-<<<<<<< HEAD
-  
 end
 
 module Text
@@ -49,16 +46,4 @@
   autoload :Format, 'action_mailer/vendor/text_format'
 end
 
-module Net
-  extend ActiveSupport::Autoload
-
-  autoload :SMTP
-end
-
-
-gem 'mail', '>= 1.4.1'
-require 'mail'
-=======
-  autoload :Utils
-end
->>>>>>> d92c4a84
+require 'mail'