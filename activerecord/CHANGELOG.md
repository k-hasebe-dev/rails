--- conflicted
+++ resolved
@@ -1,16 +1,15 @@
-<<<<<<< HEAD
 *   Fix a race condition in `ActiveRecord::Base#method_missing` when lazily defining attributes.
 
     If multiple thread were concurrently triggering attribute definition on the same model,
     it could result in a `NoMethodError` being raised.
 
     *Jean Boussier*
-=======
+
+
 ## Rails 7.1.5.1 (December 10, 2024) ##
 
 *   No changes.
 
->>>>>>> 14c115b1
 
 ## Rails 7.1.5 (October 30, 2024) ##
 
