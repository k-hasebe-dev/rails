--- conflicted
+++ resolved
@@ -1,4 +1,3 @@
-<<<<<<< HEAD
 *   Fix an issue where `ActiveRecord::Encryption` configurations are not ready before the loading
     of Active Record models, when an application is eager loaded. As a result, encrypted attributes
     could be misconfigured in some cases.
@@ -59,12 +58,11 @@
     `t.references`.
 
     *Hartley McGuire*
-=======
+
 ## Rails 7.1.3.1 (February 21, 2024) ##
 
 *   No changes.
 
->>>>>>> d73ed958
 
 ## Rails 7.1.3 (January 16, 2024) ##
 
