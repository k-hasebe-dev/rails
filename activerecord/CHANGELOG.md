--- conflicted
+++ resolved
@@ -1,4 +1,7 @@
-<<<<<<< HEAD
+*   Allow for the name of the schema_migrations table to be configured.
+
+    *Jerad Phelps*
+
 *   Do not add to scope includes values from through associations.
     Fixed bug when providing `includes` in through association scope, and fetching targets.
 
@@ -92,11 +95,6 @@
 *   `rake db:structure:dump` no longer crashes when the port was specified as `Fixnum`.
 
     *Kenta Okamoto*
-=======
-*   Allow for the name of the schema_migrations table to be configured.
-
-    *Jerad Phelps*
->>>>>>> 26638f0a
 
 *   `NullRelation#pluck` takes a list of columns
 
