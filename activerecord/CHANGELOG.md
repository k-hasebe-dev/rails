<<<<<<< HEAD
*   Fix an issue that could cause database connection leaks

    If Active Record successfully connected to the database, but then failed
    to read the server informations, the connection would be leaked until the
    Ruby garbage collector triggers.

    *Jean Boussier*

*   Fix single quote escapes on default generated MySQL columns

    MySQL 5.7.5+ supports generated columns, which can be used to create a column that is computed from an expression.

    Previously, the schema dump would output a string with double escapes for generated columns with single quotes in the default expression.

    This would result in issues when importing the schema on a fresh instance of a MySQL database.

    Now, the string will not be escaped and will be valid Ruby upon importing of the schema.

    *Yash Kapadia*

*   Fix `Relation#transaction` to not apply a default scope

    The method was incorrectly setting a default scope around its block:

    ```ruby
    Post.where(published: true).transaction do
      Post.count # SELECT COUNT(*) FROM posts WHERE published = FALSE;
    end
    ```

    *Jean Boussier*

*   Fix renaming primary key index when renaming a table with a UUID primary key
    in PostgreSQL.

    *fatkodima*

*   Fix `where(field: values)` queries when `field` is a serialized attribute
    (for example, when `field` uses `ActiveRecord::Base.serialize` or is a JSON
    column).

    *João Alves*

*   Don't mark Float::INFINITY as changed when reassigning it

    When saving a record with a float infinite value, it shouldn't mark as changed

    *Maicol Bentancor*

*   `ActiveRecord::Base.table_name` now returns `nil` instead of raising
    "undefined method `abstract_class?` for Object:Class".

    *a5-stable*

*   Fix upserting for custom `:on_duplicate` and `:unique_by` consisting of all
    inserts keys.

    *fatkodima*

*   Fix `NoMethodError` when casting a PostgreSQL `money` value that uses a
    comma as its radix point and has no leading currency symbol.  For example,
    when casting `"3,50"`.

    *Andreas Reischuck* and *Jonathan Hefner*

*   Fix duplicate quoting for check constraint expressions in schema dump when using MySQL

    A check constraint with an expression, that already contains quotes, lead to an invalid schema
    dump with the mysql2 adapter.

    Fixes #42424.

    *Felix Tscheulin*
=======
## Rails 7.0.8.6 (October 23, 2024) ##

*   No changes.
>>>>>>> bc979c5c


## Rails 7.0.8.5 (October 15, 2024) ##

*   No changes.


## Rails 7.0.8.4 (June 04, 2024) ##

*   No changes.


## Rails 7.0.8.3 (May 17, 2024) ##

*   No changes.


## Rails 7.0.8.2 (May 16, 2024) ##

*   No changes.


## Rails 7.0.8.1 (February 21, 2024) ##

*   No changes.


## Rails 7.0.8 (September 09, 2023) ##

*   Fix `change_column` not setting `precision: 6` on `datetime` columns when
    using 7.0+ Migrations and SQLite.

    *Hartley McGuire*

*   Fix unscope is not working in specific case

    Before:
    ```ruby
    Post.where(id: 1...3).unscope(where: :id).to_sql # "SELECT `posts`.* FROM `posts` WHERE `posts`.`id` >= 1 AND `posts`.`id` < 3"

    ```

    After:
    ```ruby
    Post.where(id: 1...3).unscope(where: :id).to_sql # "SELECT `posts`.* FROM `posts`"
    ```

    Fixes #48094.

    *Kazuya Hatanaka*

*   Fix associations to a STI model including a `class_name` parameter

    ```ruby
    class Product < ApplicationRecord
      has_many :requests, as: :requestable, class_name: "ProductRequest", dependent: :destroy
    end

    # STI tables
    class Request < ApplicationRecord
      belongs_to :requestable, polymorphic: true

      validate :request_type, presence: true
    end

    class ProductRequest < Request
      belongs_to :user
    end
    ```

    Accessing such association would lead to:

    ```
    table_metadata.rb:22:in `has_column?': undefined method `key?' for nil:NilClass (NoMethodError)
    ```

    *Romain Filinto*

*   Fix `change_table` setting datetime precision for 6.1 Migrations

    *Hartley McGuire*

*   Fix change_column setting datetime precision for 6.1 Migrations

    *Hartley McGuire*

## Rails 7.0.7.2 (August 22, 2023) ##

*   No changes.


## Rails 7.0.7.1 (August 22, 2023) ##

*   No changes.


## Rails 7.0.7 (August 09, 2023) ##

*   Restores functionality to the missing method when using enums and fixes.

    *paulreece*

*   Fix `StatementCache::Substitute` with serialized type.

    *ywenc*

*   Fix `:db_runtime` on notification payload when application have multiple databases.

    *Eileen M. Uchitelle*

*   Correctly dump check constraints for MySQL 8.0.16+.

    *Steve Hill*

*   Fix `ActiveRecord::QueryMethods#in_order_of` to include `nil`s, to match the
    behavior of `Enumerable#in_order_of`.

    For example, `Post.in_order_of(:title, [nil, "foo"])` will now include posts
    with `nil` titles, the same as `Post.all.to_a.in_order_of(:title, [nil, "foo"])`.

    *fatkodima*

*   Revert "Fix autosave associations with validations added on `:base` of the associated objects."

    This change intended to remove the :base attribute from the message,
    but broke many assumptions which key these errors were stored.

    *zzak*

*   Fix `#previously_new_record?` to return true for destroyed records.

    Before, if a record was created and then destroyed, `#previously_new_record?` would return true.
    Now, any UPDATE or DELETE to a record is considered a change, and will result in `#previously_new_record?`
    returning false.

    *Adrianna Chang*

*   Revert breaking changes to `has_one` relationship deleting the old record before the new one is validated.

    *zzak*

*   Fix support for Active Record instances being uses in queries.

    As of `7.0.5`, query arguments were deep duped to avoid mutations impacting
    the query cache, but this had the adverse effect to clearing the primary key when
    the query argument contained an `ActiveRecord::Base` instance.

    This broke the `noticed` gem.

    *Jean Boussier*


## Rails 7.0.6 (June 29, 2023) ##

*   Fix autosave associations with validations added on `:base` of the associated objects.

    *fatkodima*

*   Fix result with anonymous PostgreSQL columns of different type from json.

    *Oleksandr Avoiants*

*   Preserve timestamp when setting an `ActiveSupport::TimeWithZone` value to `timestamptz` attribute.

    *fatkodima*

*   Fix assignment into an `has_one` relationship deleting the old record before the new one is validated.

    *Jean Boussier*

*   Fix where on association with has_one/has_many polymorphic relations.

    Before:
    ```ruby
    Treasure.where(price_estimates: PriceEstimate.all)
    #=> SELECT (...) WHERE "treasures"."id" IN (SELECT "price_estimates"."estimate_of_id" FROM "price_estimates")
    ```

    Later:
    ```ruby
    Treasure.where(price_estimates: PriceEstimate.all)
    #=> SELECT (...) WHERE "treasures"."id" IN (SELECT "price_estimates"."estimate_of_id" FROM "price_estimates" WHERE "price_estimates"."estimate_of_type" = 'Treasure')
    ```

    *Lázaro Nixon*

*   Fix decrementing counter caches on optimistically locked record deletion

    *fatkodima*

*   Ensure binary-destined values have binary encoding during type cast.

    *Matthew Draper*

*   Preserve existing column default functions when altering table in SQLite.

    *fatkodima*

*   Remove table alias added when using `where.missing` or `where.associated`.

    *fatkodima*

*   Fix `Enumerable#in_order_of` to only flatten first level to preserve nesting.

    *Miha Rekar*


## Rails 7.0.5.1 (June 26, 2023) ##

*   No changes.

## Rails 7.0.5 (May 24, 2023) ##

*   Type cast `#attribute_changed?` `:from` and `:to` options.

    *Andrew Novoselac*

*   Fix `index_exists?` when column is an array.

    *Eileen M. Uchitelle*

*   Handle `Date` objects for PostgreSQL `timestamptz` columns.

    *Alex Ghiculescu*

*   Fix collation for changing column to non-string.

    *Hartley McGuire*

*   Map through subtype in `PostgreSQL::OID::Array`.

    *Jonathan Hefner*

*   Store correct environment in `internal_metadata` when run rails `db:prepare`.

    *fatkodima*

*   Make sure `ActiveRecord::Relation#sum` works with objects that implement `#coerce` without deprecation.

    *Alex Ghiculescu*

*   Fix retrieving foreign keys referencing tables named like keywords in PostgreSQL and MySQL.

    *fatkodima*

*   Support UUIDs in Disable Joins.

    *Samuel Cochran*

*   Fix Active Record's explain for queries starting with comments.

    *fatkodima*

*   Fix incorrectly preloading through association records when middle association has been loaded.

    *Joshua Young*

*   Fix where.missing and where.associated for parent/child associations.

    *fatkodima*

*   Fix Enumerable#in_order_of to preserve duplicates.

    *fatkodima*

*   Fix autoincrement on primary key for mysql.

    *Eileen M. Uchitelle*

*   Restore ability to redefine column in `create_table` for Rails 5.2 migrations.

    *fatkodima*

*   Fix schema cache dumping of virtual columns.

    *fatkodima*

*   Fix Active Record grouped calculations on joined tables on column present in both tables.

    *fatkodima*

*   Fix mutation detection for serialized attributes backed by binary columns.

    *Jean Boussier*

*   Fix a bug where using groups and counts with long table names would return incorrect results.

    *Shota Toguchi*, *Yusaku Ono*

*   Fix erroneous nil default precision on virtual datetime columns.

    Prior to this change, virtual datetime columns did not have the same
    default precision as regular datetime columns, resulting in the following
    being erroneously equivalent:

        t.virtual :name, type: datetime,                 as: "expression"
        t.virtual :name, type: datetime, precision: nil, as: "expression"

    This change fixes the default precision lookup, so virtual and regular
    datetime column default precisions match.

    *Sam Bostock*

*   Fix a case where the query cache can return wrong values. See #46044

    *Aaron Patterson*


## Rails 7.0.4.3 (March 13, 2023) ##

*   No changes.


## Rails 7.0.4.2 (January 24, 2023) ##

*   No changes.


## Rails 7.0.4.1 (January 17, 2023) ##

*   Make sanitize_as_sql_comment more strict

    Though this method was likely never meant to take user input, it was
    attempting sanitization. That sanitization could be bypassed with
    carefully crafted input.

    This commit makes the sanitization more robust by replacing any
    occurrences of "/*" or "*/" with "/ *" or "* /". It also performs a
    first pass to remove one surrounding comment to avoid compatibility
    issues for users relying on the existing removal.

    This also clarifies in the documentation of annotate that it should not
    be provided user input.

    [CVE-2023-22794]

*   Added integer width check to PostgreSQL::Quoting

    Given a value outside the range for a 64bit signed integer type
    PostgreSQL will treat the column type as numeric. Comparing
    integer values against numeric values can result in a slow
    sequential scan.

    This behavior is configurable via
    ActiveRecord::Base.raise_int_wider_than_64bit which defaults to true.

    [CVE-2022-44566]


## Rails 7.0.4 (September 09, 2022) ##

*   Symbol is allowed by default for YAML columns

    *Étienne Barrié*

*   Fix `ActiveRecord::Store` to serialize as a regular Hash

    Previously it would serialize as an `ActiveSupport::HashWithIndifferentAccess`
    which is wasteful and cause problem with YAML safe_load.

    *Jean Boussier*

*   Add `timestamptz` as a time zone aware type for PostgreSQL

    This is required for correctly parsing `timestamp with time zone` values in your database.

    If you don't want this, you can opt out by adding this initializer:

    ```ruby
    ActiveRecord::Base.time_zone_aware_types -= [:timestamptz]
    ```

    *Alex Ghiculescu*

*   Fix supporting timezone awareness for `tsrange` and `tstzrange` array columns.

    ```ruby
    # In database migrations
    add_column :shops, :open_hours, :tsrange, array: true
    # In app config
    ActiveRecord::Base.time_zone_aware_types += [:tsrange]
    # In the code times are properly converted to app time zone
    Shop.create!(open_hours: [Time.current..8.hour.from_now])
    ```

    *Wojciech Wnętrzak*

*   Resolve issue where a relation cache_version could be left stale.

    Previously, when `reset` was called on a relation object it did not reset the cache_versions
    ivar. This led to a confusing situation where despite having the correct data the relation
    still reported a stale cache_version.

    Usage:

    ```ruby
    developers = Developer.all
    developers.cache_version

    Developer.update_all(updated_at: Time.now.utc + 1.second)

    developers.cache_version # Stale cache_version
    developers.reset
    developers.cache_version # Returns the current correct cache_version
    ```

    Fixes #45341.

    *Austen Madden*

*   Fix `load_async` when called on an association proxy.

    Calling `load_async` directly an association would schedule
    a query but never use it.

    ```ruby
    comments = post.comments.load_async # schedule a query
    comments.to_a # perform an entirely new sync query
    ```

    Now it does use the async query, however note that it doesn't
    cause the association to be loaded.

    *Jean Boussier*

*   Fix eager loading for models without primary keys.

    *Anmol Chopra*, *Matt Lawrence*, and *Jonathan Hefner*

*   `rails db:schema:{dump,load}` now checks `ENV["SCHEMA_FORMAT"]` before config

    Since `rails db:structure:{dump,load}` was deprecated there wasn't a simple
    way to dump a schema to both SQL and Ruby formats. You can now do this with
    an environment variable. For example:

    ```
    SCHEMA_FORMAT=sql rake db:schema:dump
    ```

    *Alex Ghiculescu*

*   Fix Hstore deserialize regression.

    *edsharp*


## Rails 7.0.3.1 (July 12, 2022) ##

*   Change ActiveRecord::Coders::YAMLColumn default to safe_load

    This adds two new configuration options The configuration options are as
    follows:

    * `config.active_record.use_yaml_unsafe_load`

    When set to true, this configuration option tells Rails to use the old
    "unsafe" YAML loading strategy, maintaining the existing behavior but leaving
    the possible escalation vulnerability in place.  Setting this option to true
    is *not* recommended, but can aid in upgrading.

    * `config.active_record.yaml_column_permitted_classes`

    The "safe YAML" loading method does not allow all classes to be deserialized
    by default.  This option allows you to specify classes deemed "safe" in your
    application.  For example, if your application uses Symbol and Time in
    serialized data, you can add Symbol and Time to the allowed list as follows:

    ```
    config.active_record.yaml_column_permitted_classes = [Symbol, Date, Time]
    ```

    [CVE-2022-32224]


## Rails 7.0.3 (May 09, 2022) ##

*   Some internal housekeeping on reloads could break custom `respond_to?`
    methods in class objects that referenced reloadable constants. See
    [#44125](https://github.com/rails/rails/issues/44125) for details.

    *Xavier Noria*

*   Fixed MariaDB default function support.

    Defaults would be written wrong in "db/schema.rb" and not work correctly
    if using `db:schema:load`. Further more the function name would be
    added as string content when saving new records.

    *kaspernj*

*   Fix `remove_foreign_key` with `:if_exists` option when foreign key actually exists.

    *fatkodima*

*   Remove `--no-comments` flag in structure dumps for PostgreSQL

    This broke some apps that used custom schema comments. If you don't want
    comments in your structure dump, you can use:

    ```ruby
    ActiveRecord::Tasks::DatabaseTasks.structure_dump_flags = ['--no-comments']
    ```

    *Alex Ghiculescu*

*   Use the model name as a prefix when filtering encrypted attributes from logs.

    For example, when encrypting `Person#name` it will add `person.name` as a filter
    parameter, instead of just `name`. This prevents unintended filtering of parameters
    with a matching name in other models.

    *Jorge Manrubia*

*   Fix quoting of `ActiveSupport::Duration` and `Rational` numbers in the MySQL adapter.

    *Kevin McPhillips*

*   Fix `change_column_comment` to preserve column's AUTO_INCREMENT in the MySQL adapter

    *fatkodima*

## Rails 7.0.2.4 (April 26, 2022) ##

*   No changes.


## Rails 7.0.2.3 (March 08, 2022) ##

*   No changes.


## Rails 7.0.2.2 (February 11, 2022) ##

*   No changes.


## Rails 7.0.2.1 (February 11, 2022) ##

*   No changes.


## Rails 7.0.2 (February 08, 2022) ##

*   Fix `PG.connect` keyword arguments deprecation warning on ruby 2.7.

    *Nikita Vasilevsky*

*   Fix the ability to exclude encryption params from being autofiltered.

    *Mark Gangl*

*   Dump the precision for datetime columns following the new defaults.

    *Rafael Mendonça França*

*   Make sure encrypted attributes are not being filtered twice.

    *Nikita Vasilevsky*

*   Dump the database schema containing the current Rails version.

    Since https://github.com/rails/rails/pull/42297, Rails now generate datetime columns
    with a default precision of 6. This means that users upgrading to Rails 7.0 from 6.1,
    when loading the database schema, would get the new precision value, which would not match
    the production schema.

    To avoid this the schema dumper will generate the new format which will include the Rails
    version and will look like this:

    ```
    ActiveRecord::Schema[7.0].define
    ```

    When upgrading from Rails 6.1 to Rails 7.0, you can run the `rails app:update` task that will
    set the current schema version to 6.1.

    *Rafael Mendonça França*

*   Fix parsing expression for PostgreSQL generated column.

    *fatkodima*

*   Fix `Mysql2::Error: Commands out of sync; you can't run this command now`
    when bulk-inserting fixtures that exceed `max_allowed_packet` configuration.

    *Nikita Vasilevsky*

*   Fix error when saving an association with a relation named `record`.

    *Dorian Marié*

*   Fix `MySQL::SchemaDumper` behavior about datetime precision value.

    *y0t4*

*   Improve associated with no reflection error.

    *Nikolai*

*   Fix PG.connect keyword arguments deprecation warning on ruby 2.7.

    Fixes #44307.

    *Nikita Vasilevsky*

*   Fix passing options to `check_constraint` from `change_table`.

    *Frederick Cheung*


## Rails 7.0.1 (January 06, 2022) ##


*   Change `QueryMethods#in_order_of` to drop records not listed in values.

    `in_order_of` now filters down to the values provided, to match the behavior of the `Enumerable` version.

    *Kevin Newton*

*   Allow named expression indexes to be revertible.

    Previously, the following code would raise an error in a reversible migration executed while rolling back, due to the index name not being used in the index removal.

    ```ruby
    add_index(:settings, "(data->'property')", using: :gin, name: :index_settings_data_property)
    ```

    Fixes #43331.

    *Oliver Günther*

*   Better error messages when association name is invalid in the argument of `ActiveRecord::QueryMethods::WhereChain#missing`.

    *ykpythemind*

*   Fix ordered migrations for single db in multi db environment.

    *Himanshu*

*   Extract `on update CURRENT_TIMESTAMP` for mysql2 adapter.

    *Kazuhiro Masuda*

*   Fix incorrect argument in PostgreSQL structure dump tasks.

    Updating the `--no-comment` argument added in Rails 7 to the correct `--no-comments` argument.

    *Alex Dent*

*   Fix schema dumping column default SQL values for sqlite3.

    *fatkodima*

*   Correctly parse complex check constraint expressions for PostgreSQL.

    *fatkodima*

*   Fix `timestamptz` attributes on PostgreSQL handle blank inputs.

    *Alex Ghiculescu*

*   Fix migration compatibility to create SQLite references/belongs_to column as integer when migration version is 6.0.

    Reference/belongs_to in migrations with version 6.0 were creating columns as
    bigint instead of integer for the SQLite Adapter.

    *Marcelo Lauxen*

*   Fix joining through a polymorphic association.

    *Alexandre Ruban*

*   Fix `QueryMethods#in_order_of` to handle empty order list.

    ```ruby
    Post.in_order_of(:id, []).to_a
    ```

    Also more explicitly set the column as secondary order, so that any other
    value is still ordered.

    *Jean Boussier*

*   Fix `rails dbconsole` for 3-tier config.

    *Eileen M. Uchitelle*

*   Fix quoting of column aliases generated by calculation methods.

    Since the alias is derived from the table name, we can't assume the result
    is a valid identifier.

    ```ruby
    class Test < ActiveRecord::Base
      self.table_name = '1abc'
    end
    Test.group(:id).count
    # syntax error at or near "1" (ActiveRecord::StatementInvalid)
    # LINE 1: SELECT COUNT(*) AS count_all, "1abc"."id" AS 1abc_id FROM "1...
    ```

    *Jean Boussier*


## Rails 7.0.0 (December 15, 2021) ##

*   Better handle SQL queries with invalid encoding.

    ```ruby
    Post.create(name: "broken \xC8 UTF-8")
    ```

    Would cause all adapters to fail in a non controlled way in the code
    responsible to detect write queries.

    The query is now properly passed to the database connection, which might or might
    not be able to handle it, but will either succeed or failed in a more correct way.

    *Jean Boussier*

*   Move database and shard selection config options to a generator.

    Rather than generating the config options in `production.rb` when applications are created, applications can now run a generator to create an initializer and uncomment / update options as needed. All multi-db configuration can be implemented in this initializer.

    *Eileen M. Uchitelle*


## Rails 7.0.0.rc3 (December 14, 2021) ##

*   No changes.


## Rails 7.0.0.rc2 (December 14, 2021) ##

*   No changes.


## Rails 7.0.0.rc1 (December 06, 2021) ##

*   Remove deprecated `ActiveRecord::DatabaseConfigurations::DatabaseConfig#spec_name`.

    *Rafael Mendonça França*

*   Remove deprecated `ActiveRecord::Connection#in_clause_length`.

    *Rafael Mendonça França*

*   Remove deprecated `ActiveRecord::Connection#allowed_index_name_length`.

    *Rafael Mendonça França*

*   Remove deprecated `ActiveRecord::Base#remove_connection`.

    *Rafael Mendonça França*

*   Load STI Models in fixtures

    Data from Fixtures now loads based on the specific class for models with
    Single Table Inheritance. This affects enums defined in subclasses, previously
    the value of these fields was not parsed and remained `nil`

    *Andres Howard*

*   `#authenticate` returns false when the password is blank instead of raising an error.

    *Muhammad Muhammad Ibrahim*

*   Fix `ActiveRecord::QueryMethods#in_order_of` behavior for integer enums.

    `ActiveRecord::QueryMethods#in_order_of` didn't work as expected for enums stored as integers in the database when passing an array of strings or symbols as the order argument. This unexpected behavior occurred because the string or symbol values were not casted to match the integers in the database.

    The following example now works as expected:

    ```ruby
    class Book < ApplicationRecord
      enum status: [:proposed, :written, :published]
    end

    Book.in_order_of(:status, %w[written published proposed])
    ```

    *Alexandre Ruban*

*   Ignore persisted in-memory records when merging target lists.

    *Kevin Sjöberg*

*   Add a new option `:update_only` to `upsert_all` to configure the list of columns to update in case of conflict.

    Before, you could only customize the update SQL sentence via `:on_duplicate`. There is now a new option `:update_only` that lets you provide a list of columns to update in case of conflict:

    ```ruby
    Commodity.upsert_all(
      [
        { id: 2, name: "Copper", price: 4.84 },
        { id: 4, name: "Gold", price: 1380.87 },
        { id: 6, name: "Aluminium", price: 0.35 }
      ],
      update_only: [:price] # Only prices will be updated
    )
    ```

    *Jorge Manrubia*

*   Remove deprecated `ActiveRecord::Result#map!` and `ActiveRecord::Result#collect!`.

    *Rafael Mendonça França*

*   Remove deprecated `ActiveRecord::Base.configurations.to_h`.

    *Rafael Mendonça França*

*   Remove deprecated `ActiveRecord::Base.configurations.default_hash`.

    *Rafael Mendonça França*

*   Remove deprecated `ActiveRecord::Base.arel_attribute`.

    *Rafael Mendonça França*

*   Remove deprecated `ActiveRecord::Base.connection_config`.

    *Rafael Mendonça França*

*   Filter attributes in SQL logs

    Previously, SQL queries in logs containing `ActiveRecord::Base.filter_attributes` were not filtered.

    Now, the filter attributes will be masked `[FILTERED]` in the logs when `prepared_statement` is enabled.

    ```
    # Before:
      Foo Load (0.2ms)  SELECT "foos".* FROM "foos" WHERE "foos"."passw" = ? LIMIT ?  [["passw", "hello"], ["LIMIT", 1]]

    # After:
      Foo Load (0.5ms)  SELECT "foos".* FROM "foos" WHERE "foos"."passw" = ? LIMIT ?  [["passw", "[FILTERED]"], ["LIMIT", 1]]
    ```

    *Aishwarya Subramanian*

*   Remove deprecated `Tasks::DatabaseTasks.spec`.

    *Rafael Mendonça França*

*   Remove deprecated `Tasks::DatabaseTasks.current_config`.

    *Rafael Mendonça França*

*   Deprecate `Tasks::DatabaseTasks.schema_file_type`.

    *Rafael Mendonça França*

*   Remove deprecated `Tasks::DatabaseTasks.dump_filename`.

    *Rafael Mendonça França*

*   Remove deprecated `Tasks::DatabaseTasks.schema_file`.

    *Rafael Mendonça França*

*   Remove deprecated `environment` and `name` arguments from `Tasks::DatabaseTasks.schema_up_to_date?`.

    *Rafael Mendonça França*

*   Merging conditions on the same column no longer maintain both conditions,
    and will be consistently replaced by the latter condition.

    ```ruby
    # Rails 6.1 (IN clause is replaced by merger side equality condition)
    Author.where(id: [david.id, mary.id]).merge(Author.where(id: bob)) # => [bob]
    # Rails 6.1 (both conflict conditions exists, deprecated)
    Author.where(id: david.id..mary.id).merge(Author.where(id: bob)) # => []
    # Rails 6.1 with rewhere to migrate to Rails 7.0's behavior
    Author.where(id: david.id..mary.id).merge(Author.where(id: bob), rewhere: true) # => [bob]
    # Rails 7.0 (same behavior with IN clause, mergee side condition is consistently replaced)
    Author.where(id: [david.id, mary.id]).merge(Author.where(id: bob)) # => [bob]
    Author.where(id: david.id..mary.id).merge(Author.where(id: bob)) # => [bob]
    ```

    *Rafael Mendonça França*

*   Remove deprecated support to `Model.reorder(nil).first` to search using non-deterministic order.

    *Rafael Mendonça França*

*   Remove deprecated rake tasks:

    * `db:schema:load_if_ruby`
    * `db:structure:dump`
    * `db:structure:load`
    * `db:structure:load_if_sql`
    * `db:structure:dump:#{name}`
    * `db:structure:load:#{name}`
    * `db:test:load_structure`
    * `db:test:load_structure:#{name}`

    *Rafael Mendonça França*

*   Remove deprecated `DatabaseConfig#config` method.

    *Rafael Mendonça França*

*   Rollback transactions when the block returns earlier than expected.

    Before this change, when a transaction block returned early, the transaction would be committed.

    The problem is that timeouts triggered inside the transaction block was also making the incomplete transaction
    to be committed, so in order to avoid this mistake, the transaction block is rolled back.

    *Rafael Mendonça França*

*   Add middleware for automatic shard swapping.

    Provides a basic middleware to perform automatic shard swapping. Applications will provide a resolver which will determine for an individual request which shard should be used. Example:

    ```ruby
    config.active_record.shard_resolver = ->(request) {
      subdomain = request.subdomain
      tenant = Tenant.find_by_subdomain!(subdomain)
      tenant.shard
    }
    ```

    See guides for more details.

    *Eileen M. Uchitelle*, *John Crepezzi*

*   Remove deprecated support to pass a column to `type_cast`.

    *Rafael Mendonça França*

*   Remove deprecated support to type cast to database values `ActiveRecord::Base` objects.

    *Rafael Mendonça França*

*   Remove deprecated support to quote `ActiveRecord::Base` objects.

    *Rafael Mendonça França*

*   Remove deprecacated support to resolve connection using `"primary"` as connection specification name.

    *Rafael Mendonça França*

*   Remove deprecation warning when using `:interval` column is used in PostgreSQL database.

    Now, interval columns will return `ActiveSupport::Duration` objects instead of strings.

    To keep the old behavior, you can add this line to your model:

    ```ruby
    attribute :column, :string
    ```

    *Rafael Mendonça França*

*   Remove deprecated support to YAML load `ActiveRecord::Base` instance in the Rails 4.2 and 4.1 formats.

    *Rafael Mendonça França*

*   Remove deprecated option `:spec_name` in the `configs_for` method.

    *Rafael Mendonça França*

*   Remove deprecated  `ActiveRecord::Base.allow_unsafe_raw_sql`.

    *Rafael Mendonça França*

*   Fix regression bug that caused ignoring additional conditions for preloading has_many-through relations.

    Fixes #43132

    *Alexander Pauly*

*   Fix `has_many` inversing recursion on models with recursive associations.

    *Gannon McGibbon*

*   Add `accepts_nested_attributes_for` support for `delegated_type`

    ```ruby
    class Entry < ApplicationRecord
      delegated_type :entryable, types: %w[ Message Comment ]
      accepts_nested_attributes_for :entryable
    end

    entry = Entry.create(entryable_type: 'Message', entryable_attributes: { content: 'Hello world' })
    # => #<Entry:0x00>
    # id: 1
    # entryable_id: 1,
    # entryable_type: 'Message'
    # ...>

    entry.entryable
    # => #<Message:0x01>
    # id: 1
    # content: 'Hello world'
    # ...>
    ```

    Previously it would raise an error:

    ```ruby
    Entry.create(entryable_type: 'Message', entryable_attributes: { content: 'Hello world' })
    # ArgumentError: Cannot build association `entryable'. Are you trying to build a polymorphic one-to-one association?
    ```

    *Sjors Baltus*

*   Use subquery for DELETE with GROUP_BY and HAVING clauses.

    Prior to this change, deletes with GROUP_BY and HAVING were returning an error.

    After this change, GROUP_BY and HAVING are valid clauses in DELETE queries, generating the following query:

    ```sql
    DELETE FROM "posts" WHERE "posts"."id" IN (
        SELECT "posts"."id" FROM "posts" INNER JOIN "comments" ON "comments"."post_id" = "posts"."id" GROUP BY "posts"."id" HAVING (count(comments.id) >= 2))
    )  [["flagged", "t"]]
    ```

    *Ignacio Chiazzo Cardarello*

*   Use subquery for UPDATE with GROUP_BY and HAVING clauses.

    Prior to this change, updates with GROUP_BY and HAVING were being ignored, generating a SQL like this:

    ```sql
    UPDATE "posts" SET "flagged" = ? WHERE "posts"."id" IN (
        SELECT "posts"."id" FROM "posts" INNER JOIN "comments" ON "comments"."post_id" = "posts"."id"
    )  [["flagged", "t"]]
    ```

    After this change, GROUP_BY and HAVING clauses are used as a subquery in updates, like this:

    ```sql
    UPDATE "posts" SET "flagged" = ? WHERE "posts"."id" IN (
        SELECT "posts"."id" FROM "posts" INNER JOIN "comments" ON "comments"."post_id" = "posts"."id"
        GROUP BY posts.id HAVING (count(comments.id) >= 2)
    )  [["flagged", "t"]]
    ```

    *Ignacio Chiazzo Cardarello*

*   Add support for setting the filename of the schema or structure dump in the database config.

    Applications may now set their the filename or path of the schema / structure dump file in their database configuration.

    ```yaml
    production:
      primary:
        database: my_db
        schema_dump: my_schema_dump_filename.rb
      animals:
        database: animals_db
        schema_dump: false
    ```

    The filename set in `schema_dump` will be used by the application. If set to `false` the schema will not be dumped. The database tasks are responsible for adding the database directory to the filename. If a full path is provided, the Rails tasks will use that instead of `ActiveRecord::DatabaseTasks.db_dir`.

    *Eileen M. Uchitelle*, *Ryan Kerr*

*   Add `ActiveRecord::Base.prohibit_shard_swapping` to prevent attempts to change the shard within a block.

    *John Crepezzi*, *Eileen M. Uchitelle*

*   Filter unchanged attributes with default function from insert query when `partial_inserts` is disabled.

    *Akshay Birajdar*, *Jacopo Beschi*

*   Add support for FILTER clause (SQL:2003) to Arel.

    Currently supported by PostgreSQL 9.4+ and SQLite 3.30+.

    *Andrey Novikov*

*   Automatically set timestamps on record creation during bulk insert/upsert

    Prior to this change, only updates during an upsert operation (e.g. `upsert_all`) would touch timestamps (`updated_{at,on}`). Now, record creations also touch timestamp columns (`{created,updated}_{at,on}`).

    This behaviour is controlled by the `<model>.record_timestamps` config, matching the behaviour of `create`, `update`, etc. It can also be overridden by using the `record_timestamps:` keyword argument.

    Note that this means `upsert_all` on models with `record_timestamps = false` will no longer touch `updated_{at,on}` automatically.

    *Sam Bostock*

*   Don't require `role` when passing `shard` to `connected_to`.

    `connected_to` can now be called with a `shard` only. Note that `role` is still inherited if `connected_to` calls are nested.

    *Eileen M. Uchitelle*

*   Add option to lazily load the schema cache on the connection.

    Previously, the only way to load the schema cache in Active Record was through the Railtie on boot. This option provides the ability to load the schema cache on the connection after it's been established. Loading the cache lazily on the connection can be beneficial for Rails applications that use multiple databases because it will load the cache at the time the connection is established. Currently Railties doesn't have access to the connections before boot.

    To use the cache, set `config.active_record.lazily_load_schema_cache = true` in your application configuration. In addition a `schema_cache_path` should be set in your database configuration if you don't want to use the default "db/schema_cache.yml" path.

    *Eileen M. Uchitelle*

*   Allow automatic `inverse_of` detection for associations with scopes.

    Automatic `inverse_of` detection now works for associations with scopes. For
    example, the `comments` association here now automatically detects
    `inverse_of: :post`, so we don't need to pass that option:

    ```ruby
    class Post < ActiveRecord::Base
      has_many :comments, -> { visible }
    end

    class Comment < ActiveRecord::Base
      belongs_to :post
    end
    ```

    Note that the automatic detection still won't work if the inverse
    association has a scope. In this example a scope on the `post` association
    would still prevent Rails from finding the inverse for the `comments`
    association.

    This will be the default for new apps in Rails 7. To opt in:

    ```ruby
    config.active_record.automatic_scope_inversing = true
    ```

    *Daniel Colson*, *Chris Bloom*

*   Accept optional transaction args to `ActiveRecord::Locking::Pessimistic#with_lock`

    `#with_lock` now accepts transaction options like `requires_new:`,
    `isolation:`, and `joinable:`

    *John Mileham*

*   Adds support for deferrable foreign key constraints in PostgreSQL.

    By default, foreign key constraints in PostgreSQL are checked after each statement. This works for most use cases,
    but becomes a major limitation when creating related records before the parent record is inserted into the database.
    One example of this is looking up / creating a person via one or more unique alias.

    ```ruby
    Person.transaction do
      alias = Alias
        .create_with(user_id: SecureRandom.uuid)
        .create_or_find_by(name: "DHH")

      person = Person
        .create_with(name: "David Heinemeier Hansson")
        .create_or_find_by(id: alias.user_id)
    end
    ```

    Using the default behavior, the transaction would fail when executing the first `INSERT` statement.

    By passing the `:deferrable` option to the `add_foreign_key` statement in migrations, it's possible to defer this
    check.

    ```ruby
    add_foreign_key :aliases, :person, deferrable: true
    ```

    Passing `deferrable: true` doesn't change the default behavior, but allows manually deferring the check using
    `SET CONSTRAINTS ALL DEFERRED` within a transaction. This will cause the foreign keys to be checked after the
    transaction.

    It's also possible to adjust the default behavior from an immediate check (after the statement), to a deferred check
    (after the transaction):

    ```ruby
    add_foreign_key :aliases, :person, deferrable: :deferred
    ```

    *Benedikt Deicke*

*   Allow configuring Postgres password through the socket URL.

    For example:
    ```ruby
    ActiveRecord::DatabaseConfigurations::UrlConfig.new(
      :production, :production, 'postgres:///?user=user&password=secret&dbname=app', {}
    ).configuration_hash
    ```

    will now return,

    ```ruby
    { :user=>"user", :password=>"secret", :dbname=>"app", :adapter=>"postgresql" }
    ```

    *Abeid Ahmed*

*   PostgreSQL: support custom enum types

    In migrations, use `create_enum` to add a new enum type, and `t.enum` to add a column.

    ```ruby
    def up
      create_enum :mood, ["happy", "sad"]

      change_table :cats do |t|
        t.enum :current_mood, enum_type: "mood", default: "happy", null: false
      end
    end
    ```

    Enums will be presented correctly in `schema.rb`. Note that this is only supported by
    the PostgreSQL adapter.

    *Alex Ghiculescu*

*   Avoid COMMENT statements in PostgreSQL structure dumps

    COMMENT statements are now omitted from the output of `db:structure:dump` when using PostgreSQL >= 11.
    This allows loading the dump without a pgsql superuser account.

    Fixes #36816, #43107.

    *Janosch Müller*

*   Add support for generated columns in PostgreSQL adapter

    Generated columns are supported since version 12.0 of PostgreSQL. This adds
    support of those to the PostgreSQL adapter.

    ```ruby
    create_table :users do |t|
      t.string :name
      t.virtual :name_upcased, type: :string, as: 'upper(name)', stored: true
    end
    ```

    *Michał Begejowicz*


## Rails 7.0.0.alpha2 (September 15, 2021) ##

*   No changes.


## Rails 7.0.0.alpha1 (September 15, 2021) ##

*   Remove warning when overwriting existing scopes

    Removes the following unnecessary warning message that appeared when overwriting existing scopes

    ```
    Creating scope :my_scope_name. Overwriting existing method "MyClass.my_scope_name" when overwriting existing scopes
    ```

     *Weston Ganger*

*   Use full precision for `updated_at` in `insert_all`/`upsert_all`

    `CURRENT_TIMESTAMP` provides differing precision depending on the database,
    and not all databases support explicitly specifying additional precision.

    Instead, we delegate to the new `connection.high_precision_current_timestamp`
    for the SQL to produce a high precision timestamp on the current database.

    Fixes #42992

    *Sam Bostock*

*   Add ssl support for postgresql database tasks

    Add `PGSSLMODE`, `PGSSLCERT`, `PGSSLKEY` and `PGSSLROOTCERT` to pg_env from database config
    when running postgresql database tasks.

    ```yaml
    # config/database.yml

    production:
      sslmode: verify-full
      sslcert: client.crt
      sslkey: client.key
      sslrootcert: ca.crt
    ```

    Environment variables

    ```
    PGSSLMODE=verify-full
    PGSSLCERT=client.crt
    PGSSLKEY=client.key
    PGSSLROOTCERT=ca.crt
    ```

    Fixes #42994

    *Michael Bayucot*

*   Avoid scoping update callbacks in `ActiveRecord::Relation#update!`.

    Making it consistent with how scoping is applied only to the query in `ActiveRecord::Relation#update`
    and not also to the callbacks from the update itself.

    *Dylan Thacker-Smith*

*   Fix 2 cases that inferred polymorphic class from the association's `foreign_type`
    using `String#constantize` instead of the model's `polymorphic_class_for`.

    When updating a polymorphic association, the old `foreign_type` was not inferred correctly when:
    1. `touch`ing the previously associated record
    2. updating the previously associated record's `counter_cache`

    *Jimmy Bourassa*

*   Add config option for ignoring tables when dumping the schema cache.

    Applications can now be configured to ignore certain tables when dumping the schema cache.

    The configuration option can table an array of tables:

    ```ruby
    config.active_record.schema_cache_ignored_tables = ["ignored_table", "another_ignored_table"]
    ```

    Or a regex:

    ```ruby
    config.active_record.schema_cache_ignored_tables = [/^_/]
    ```

    *Eileen M. Uchitelle*

*   Make schema cache methods return consistent results.

    Previously the schema cache methods `primary_keys`, `columns`, `columns_hash`, and `indexes`
    would behave differently than one another when a table didn't exist and differently across
    database adapters. This change unifies the behavior so each method behaves the same regardless
    of adapter.

    The behavior now is:

    `columns`: (unchanged) raises a db error if the table does not exist.
    `columns_hash`: (unchanged) raises a db error if the table does not exist.
    `primary_keys`: (unchanged) returns `nil` if the table does not exist.
    `indexes`: (changed for mysql2) returns `[]` if the table does not exist.

    *Eileen M. Uchitelle*

*   Reestablish connection to previous database after after running `db:schema:load:name`

    After running `db:schema:load:name` the previous connection is restored.

    *Jacopo Beschi*

*   Add database config option `database_tasks`

    If you would like to connect to an external database without any database
    management tasks such as schema management, migrations, seeds, etc. you can set
    the per database config option `database_tasks: false`

    ```yaml
    # config/database.yml

    production:
      primary:
        database: my_database
        adapter: mysql2
      animals:
        database: my_animals_database
        adapter: mysql2
        database_tasks: false
    ```

    *Weston Ganger*

*   Fix `ActiveRecord::InternalMetadata` to not be broken by `config.active_record.record_timestamps = false`

    Since the model always create the timestamp columns, it has to set them, otherwise it breaks
    various DB management tasks.

    Fixes #42983

*   Add `ActiveRecord::QueryLogs`.

    Configurable tags can be automatically added to all SQL queries generated by Active Record.

    ```ruby
    # config/application.rb
    module MyApp
      class Application < Rails::Application
        config.active_record.query_log_tags_enabled = true
      end
    end
    ```

    By default the application, controller and action details are added to the query tags:

    ```ruby
    class BooksController < ApplicationController
      def index
        @books = Book.all
      end
    end
    ```

    ```ruby
    GET /books
    # SELECT * FROM books /*application:MyApp;controller:books;action:index*/
    ```

    Custom tags containing static values and Procs can be defined in the application configuration:

    ```ruby
    config.active_record.query_log_tags = [
      :application,
      :controller,
      :action,
      {
        custom_static: "foo",
        custom_dynamic: -> { Time.now }
      }
    ]
    ```

    *Keeran Raj Hawoldar*, *Eileen M. Uchitelle*, *Kasper Timm Hansen*

*   Added support for multiple databases to `rails db:setup` and `rails db:reset`.

    *Ryan Hall*

*   Add `ActiveRecord::Relation#structurally_compatible?`.

    Adds a query method by which a user can tell if the relation that they're
    about to use for `#or` or `#and` is structurally compatible with the
    receiver.

    *Kevin Newton*

*   Add `ActiveRecord::QueryMethods#in_order_of`.

    This allows you to specify an explicit order that you'd like records
    returned in based on a SQL expression. By default, this will be accomplished
    using a case statement, as in:

    ```ruby
    Post.in_order_of(:id, [3, 5, 1])
    ```

    will generate the SQL:

    ```sql
    SELECT "posts".* FROM "posts" ORDER BY CASE "posts"."id" WHEN 3 THEN 1 WHEN 5 THEN 2 WHEN 1 THEN 3 ELSE 4 END ASC
    ```

    However, because this functionality is built into MySQL in the form of the
    `FIELD` function, that connection adapter will generate the following SQL
    instead:

    ```sql
    SELECT "posts".* FROM "posts" ORDER BY FIELD("posts"."id", 1, 5, 3) DESC
    ```

    *Kevin Newton*

*   Fix `eager_loading?` when ordering with `Symbol`.

    `eager_loading?` is triggered correctly when using `order` with symbols.

    ```ruby
    scope = Post.includes(:comments).order(:"comments.label")
    => true
    ```

    *Jacopo Beschi*

*   Two change tracking methods are added for `belongs_to` associations.

    The `association_changed?` method (assuming an association named `:association`) returns true
    if a different associated object has been assigned and the foreign key will be updated in the
    next save.

    The `association_previously_changed?` method returns true if the previous save updated the
    association to reference a different associated object.

    *George Claghorn*

*   Add option to disable schema dump per-database.

    Dumping the schema is on by default for all databases in an application. To turn it off for a
    specific database, use the `schema_dump` option:

    ```yaml
    # config/database.yml

    production:
      schema_dump: false
    ```

    *Luis Vasconcellos*, *Eileen M. Uchitelle*

*   Fix `eager_loading?` when ordering with `Hash` syntax.

    `eager_loading?` is triggered correctly when using `order` with hash syntax
    on an outer table.

    ```ruby
    Post.includes(:comments).order({ "comments.label": :ASC }).eager_loading?
    # => true
    ```

    *Jacopo Beschi*

*   Move the forcing of clear text encoding to the `ActiveRecord::Encryption::Encryptor`.

    Fixes #42699.

    *J Smith*

*   `partial_inserts` is now disabled by default in new apps.

    This will be the default for new apps in Rails 7. To opt in:

    ```ruby
    config.active_record.partial_inserts = true
    ```

    If a migration removes the default value of a column, this option
    would cause old processes to no longer be able to create new records.

    If you need to remove a column, you should first use `ignored_columns`
    to stop using it.

    *Jean Boussier*

*   Rails can now verify foreign keys after loading fixtures in tests.

    This will be the default for new apps in Rails 7. To opt in:

    ```ruby
    config.active_record.verify_foreign_keys_for_fixtures = true
    ```

    Tests will not run if there is a foreign key constraint violation in your fixture data.

    The feature is supported by SQLite and PostgreSQL, other adapters can also add support for it.

    *Alex Ghiculescu*

*   Clear cached `has_one` association after setting `belongs_to` association to `nil`.

    After setting a `belongs_to` relation to `nil` and updating an unrelated attribute on the owner,
    the owner should still return `nil` on the `has_one` relation.

    Fixes #42597.

    *Michiel de Mare*

*   OpenSSL constants are now used for Digest computations.

    *Dirkjan Bussink*

*   Adds support for `if_not_exists` to `add_foreign_key` and `if_exists` to `remove_foreign_key`.

    Applications can set their migrations to ignore exceptions raised when adding a foreign key
    that already exists or when removing a foreign key that does not exist.

    Example Usage:

    ```ruby
    class AddAuthorsForeignKeyToArticles < ActiveRecord::Migration[7.0]
      def change
        add_foreign_key :articles, :authors, if_not_exists: true
      end
    end
    ```

    ```ruby
    class RemoveAuthorsForeignKeyFromArticles < ActiveRecord::Migration[7.0]
      def change
        remove_foreign_key :articles, :authors, if_exists: true
      end
    end
    ```

    *Roberto Miranda*

*   Prevent polluting ENV during postgresql structure dump/load.

    Some configuration parameters were provided to pg_dump / psql via
    environment variables which persisted beyond the command being run, and may
    have caused subsequent commands and connections to fail. Tasks running
    across multiple postgresql databases like `rails db:test:prepare` may have
    been affected.

    *Samuel Cochran*

*   Set precision 6 by default for `datetime` columns.

    By default, datetime columns will have microseconds precision instead of seconds precision.

    *Roberto Miranda*

*   Allow preloading of associations with instance dependent scopes.

    *John Hawthorn*, *John Crepezzi*, *Adam Hess*, *Eileen M. Uchitelle*, *Dinah Shi*

*   Do not try to rollback transactions that failed due to a `ActiveRecord::TransactionRollbackError`.

    *Jamie McCarthy*

*   Active Record Encryption will now encode values as UTF-8 when using deterministic
    encryption. The encoding is part of the encrypted payload, so different encodings for
    different values result in different ciphertexts. This can break unique constraints and
    queries.

    The new behavior is configurable via `active_record.encryption.forced_encoding_for_deterministic_encryption`
    that is `Encoding::UTF_8` by default. It can be disabled by setting it to `nil`.

    *Jorge Manrubia*

*   The MySQL adapter now cast numbers and booleans bind parameters to string for safety reasons.

    When comparing a string and a number in a query, MySQL converts the string to a number. So for
    instance `"foo" = 0`, will implicitly cast `"foo"` to `0` and will evaluate to `TRUE` which can
    lead to security vulnerabilities.

    Active Record already protect against that vulnerability when it knows the type of the column
    being compared, however until now it was still vulnerable when using bind parameters:

    ```ruby
    User.where("login_token = ?", 0).first
    ```

    Would perform:

    ```sql
    SELECT * FROM `users` WHERE `login_token` = 0 LIMIT 1;
    ```

    Now it will perform:

    ```sql
    SELECT * FROM `users` WHERE `login_token` = '0' LIMIT 1;
    ```

    *Jean Boussier*

*   Fixture configurations (`_fixture`) are now strictly validated.

    If an error will be raised if that entry contains unknown keys while previously it
    would silently have no effects.

    *Jean Boussier*

*   Add `ActiveRecord::Base.update!` that works like `ActiveRecord::Base.update` but raises exceptions.

    This allows for the same behavior as the instance method `#update!` at a class level.

    ```ruby
    Person.update!(:all, state: "confirmed")
    ```

    *Dorian Marié*

*   Add `ActiveRecord::Base#attributes_for_database`.

    Returns attributes with values for assignment to the database.

    *Chris Salzberg*

*   Use an empty query to check if the PostgreSQL connection is still active.

    An empty query is faster than `SELECT 1`.

    *Heinrich Lee Yu*

*   Add `ActiveRecord::Base#previously_persisted?`.

    Returns `true` if the object has been previously persisted but now it has been deleted.

*   Deprecate `partial_writes` in favor of `partial_inserts` and `partial_updates`.

    This allows to have a different behavior on update and create.

    *Jean Boussier*

*   Fix compatibility with `psych >= 4`.

    Starting in Psych 4.0.0 `YAML.load` behaves like `YAML.safe_load`. To preserve compatibility,
    Active Record's schema cache loader and `YAMLColumn` now uses `YAML.unsafe_load` if available.

    *Jean Boussier*

*   `ActiveRecord::Base.logger` is now a `class_attribute`.

    This means it can no longer be accessed directly through `@@logger`, and that setting `logger =`
    on a subclass won't change the parent's logger.

    *Jean Boussier*

*   Add `.asc.nulls_first` for all databases. Unfortunately MySQL still doesn't like `nulls_last`.

    *Keenan Brock*

*   Improve performance of `one?` and `many?` by limiting the generated count query to 2 results.

    *Gonzalo Riestra*

*   Don't check type when using `if_not_exists` on `add_column`.

    Previously, if a migration called `add_column` with the `if_not_exists` option set to true
    the `column_exists?` check would look for a column with the same name and type as the migration.

    Recently it was discovered that the type passed to the migration is not always the same type
    as the column after migration. For example a column set to `:mediumblob` in the migration will
    be casted to `binary` when calling `column.type`. Since there is no straightforward way to cast
    the type to the database type without running the migration, we opted to drop the type check from
    `add_column`. This means that migrations adding a duplicate column with a different type will no
    longer raise an error.

    *Eileen M. Uchitelle*

*   Log a warning message when running SQLite in production.

    Using SQLite in production ENV is generally discouraged. SQLite is also the default adapter
    in a new Rails application.
    For the above reasons log a warning message when running SQLite in production.

    The warning can be disabled by setting `config.active_record.sqlite3_production_warning=false`.

    *Jacopo Beschi*

*   Add option to disable joins for `has_one` associations.

    In a multiple database application, associations can't join across
    databases. When set, this option instructs Rails to generate 2 or
    more queries rather than generating joins for `has_one` associations.

    Set the option on a has one through association:

    ```ruby
    class Person
      has_one :dog
      has_one :veterinarian, through: :dog, disable_joins: true
    end
    ```

    Then instead of generating join SQL, two queries are used for `@person.veterinarian`:

    ```
    SELECT "dogs"."id" FROM "dogs" WHERE "dogs"."person_id" = ?  [["person_id", 1]]
    SELECT "veterinarians".* FROM "veterinarians" WHERE "veterinarians"."dog_id" = ?  [["dog_id", 1]]
    ```

    *Sarah Vessels*, *Eileen M. Uchitelle*

*   `Arel::Visitors::Dot` now renders a complete set of properties when visiting
    `Arel::Nodes::SelectCore`, `SelectStatement`, `InsertStatement`, `UpdateStatement`, and
    `DeleteStatement`, which fixes #42026. Previously, some properties were omitted.

    *Mike Dalessio*

*   `Arel::Visitors::Dot` now supports `Arel::Nodes::Bin`, `Case`, `CurrentRow`, `Distinct`,
    `DistinctOn`, `Else`, `Except`, `InfixOperation`, `Intersect`, `Lock`, `NotRegexp`, `Quoted`,
    `Regexp`, `UnaryOperation`, `Union`, `UnionAll`, `When`, and `With`. Previously, these node
    types caused an exception to be raised by `Arel::Visitors::Dot#accept`.

    *Mike Dalessio*

*   Optimize `remove_columns` to use a single SQL statement.

    ```ruby
    remove_columns :my_table, :col_one, :col_two
    ```

    Now results in the following SQL:

    ```sql
    ALTER TABLE "my_table" DROP COLUMN "col_one", DROP COLUMN "col_two"
    ```

    *Jon Dufresne*

*   Ensure `has_one` autosave association callbacks get called once.

    Change the `has_one` autosave callback to be non cyclic as well.
    By doing this the autosave callback are made more consistent for
    all 3 cases: `has_many`, `has_one`, and `belongs_to`.

    *Petrik de Heus*

*   Add option to disable joins for associations.

    In a multiple database application, associations can't join across
    databases. When set, this option instructs Rails to generate 2 or
    more queries rather than generating joins for associations.

    Set the option on a has many through association:

    ```ruby
    class Dog
      has_many :treats, through: :humans, disable_joins: true
      has_many :humans
    end
    ```

    Then instead of generating join SQL, two queries are used for `@dog.treats`:

    ```
    SELECT "humans"."id" FROM "humans" WHERE "humans"."dog_id" = ?  [["dog_id", 1]]
    SELECT "treats".* FROM "treats" WHERE "treats"."human_id" IN (?, ?, ?)  [["human_id", 1], ["human_id", 2], ["human_id", 3]]
    ```

    *Eileen M. Uchitelle*, *Aaron Patterson*, *Lee Quarella*

*   Add setting for enumerating column names in SELECT statements.

    Adding a column to a PostgreSQL database, for example, while the application is running can
    change the result of wildcard `SELECT *` queries, which invalidates the result
    of cached prepared statements and raises a `PreparedStatementCacheExpired` error.

    When enabled, Active Record will avoid wildcards and always include column names
    in `SELECT` queries, which will return consistent results and avoid prepared
    statement errors.

    Before:

    ```ruby
    Book.limit(5)
    # SELECT * FROM books LIMIT 5
    ```

    After:

    ```ruby
    # config/application.rb
    module MyApp
      class Application < Rails::Application
        config.active_record.enumerate_columns_in_select_statements = true
      end
    end

    # or, configure per-model
    class Book < ApplicationRecord
      self.enumerate_columns_in_select_statements = true
    end
    ```

    ```ruby
    Book.limit(5)
    # SELECT id, author_id, name, format, status, language, etc FROM books LIMIT 5
    ```

    *Matt Duszynski*

*   Allow passing SQL as `on_duplicate` value to `#upsert_all` to make it possible to use raw SQL to update columns on conflict:

    ```ruby
    Book.upsert_all(
      [{ id: 1, status: 1 }, { id: 2, status: 1 }],
      on_duplicate: Arel.sql("status = GREATEST(books.status, EXCLUDED.status)")
    )
    ```

    *Vladimir Dementyev*

*   Allow passing SQL as `returning` statement to `#upsert_all`:

    ```ruby
    Article.insert_all(
      [
        { title: "Article 1", slug: "article-1", published: false },
        { title: "Article 2", slug: "article-2", published: false }
      ],
      returning: Arel.sql("id, (xmax = '0') as inserted, name as new_name")
    )
    ```

    *Vladimir Dementyev*

*   Deprecate `legacy_connection_handling`.

    *Eileen M. Uchitelle*

*   Add attribute encryption support.

    Encrypted attributes are declared at the model level. These
    are regular Active Record attributes backed by a column with
    the same name. The system will transparently encrypt these
    attributes before saving them into the database and will
    decrypt them when retrieving their values.


    ```ruby
    class Person < ApplicationRecord
      encrypts :name
      encrypts :email_address, deterministic: true
    end
    ```

    You can learn more in the [Active Record Encryption
    guide](https://edgeguides.rubyonrails.org/active_record_encryption.html).

    *Jorge Manrubia*

*   Changed Arel predications `contains` and `overlaps` to use
    `quoted_node` so that PostgreSQL arrays are quoted properly.

    *Bradley Priest*

*   Add mode argument to record level `strict_loading!`.

    This argument can be used when enabling strict loading for a single record
    to specify that we only want to raise on n plus one queries.

    ```ruby
    developer.strict_loading!(mode: :n_plus_one_only)

    developer.projects.to_a # Does not raise
    developer.projects.first.client # Raises StrictLoadingViolationError
    ```

    Previously, enabling strict loading would cause any lazily loaded
    association to raise an error. Using `n_plus_one_only` mode allows us to
    lazily load belongs_to, has_many, and other associations that are fetched
    through a single query.

    *Dinah Shi*

*   Fix Float::INFINITY assignment to datetime column with postgresql adapter.

    Before:

    ```ruby
    # With this config
    ActiveRecord::Base.time_zone_aware_attributes = true

    # and the following schema:
    create_table "postgresql_infinities" do |t|
      t.datetime "datetime"
    end

    # This test fails
    record = PostgresqlInfinity.create!(datetime: Float::INFINITY)
    assert_equal Float::INFINITY, record.datetime # record.datetime gets nil
    ```

    After this commit, `record.datetime` gets `Float::INFINITY` as expected.

    *Shunichi Ikegami*

*   Type cast enum values by the original attribute type.

    The notable thing about this change is that unknown labels will no longer match 0 on MySQL.

    ```ruby
    class Book < ActiveRecord::Base
      enum :status, { proposed: 0, written: 1, published: 2 }
    end
    ```

    Before:

    ```ruby
    # SELECT `books`.* FROM `books` WHERE `books`.`status` = 'prohibited' LIMIT 1
    Book.find_by(status: :prohibited)
    # => #<Book id: 1, status: "proposed", ...> (for mysql2 adapter)
    # => ActiveRecord::StatementInvalid: PG::InvalidTextRepresentation: ERROR:  invalid input syntax for type integer: "prohibited" (for postgresql adapter)
    # => nil (for sqlite3 adapter)
    ```

    After:

    ```ruby
    # SELECT `books`.* FROM `books` WHERE `books`.`status` IS NULL LIMIT 1
    Book.find_by(status: :prohibited)
    # => nil (for all adapters)
    ```

    *Ryuta Kamizono*

*   Fixtures for `has_many :through` associations now load timestamps on join tables.

    Given this fixture:

    ```yml
    ### monkeys.yml
    george:
      name: George the Monkey
      fruits: apple

    ### fruits.yml
    apple:
      name: apple
    ```

    If the join table (`fruit_monkeys`) contains `created_at` or `updated_at` columns,
    these will now be populated when loading the fixture. Previously, fixture loading
    would crash if these columns were required, and leave them as null otherwise.

    *Alex Ghiculescu*

*   Allow applications to configure the thread pool for async queries.

    Some applications may want one thread pool per database whereas others want to use
    a single global thread pool for all queries. By default, Rails will set `async_query_executor`
    to `nil` which will not initialize any executor. If `load_async` is called and no executor
    has been configured, the query will be executed in the foreground.

    To create one thread pool for all database connections to use applications can set
    `config.active_record.async_query_executor` to `:global_thread_pool` and optionally define
    `config.active_record.global_executor_concurrency`. This defaults to 4. For applications that want
    to have a thread pool for each database connection, `config.active_record.async_query_executor` can
    be set to `:multi_thread_pool`. The configuration for each thread pool is set in the database
    configuration.

    *Eileen M. Uchitelle*

*   Allow new syntax for `enum` to avoid leading `_` from reserved options.

    Before:

    ```ruby
    class Book < ActiveRecord::Base
      enum status: [ :proposed, :written ], _prefix: true, _scopes: false
      enum cover: [ :hard, :soft ], _suffix: true, _default: :hard
    end
    ```

    After:

    ```ruby
    class Book < ActiveRecord::Base
      enum :status, [ :proposed, :written ], prefix: true, scopes: false
      enum :cover, [ :hard, :soft ], suffix: true, default: :hard
    end
    ```

    *Ryuta Kamizono*

*   Add `ActiveRecord::Relation#load_async`.

    This method schedules the query to be performed asynchronously from a thread pool.

    If the result is accessed before a background thread had the opportunity to perform
    the query, it will be performed in the foreground.

    This is useful for queries that can be performed long enough before their result will be
    needed, or for controllers which need to perform several independent queries.

    ```ruby
    def index
      @categories = Category.some_complex_scope.load_async
      @posts = Post.some_complex_scope.load_async
    end
    ```

    Active Record logs will also include timing info for the duration of how long
    the main thread had to wait to access the result. This timing is useful to know
    whether or not it's worth to load the query asynchronously.

    ```
    DEBUG -- :   Category Load (62.1ms)  SELECT * FROM `categories` LIMIT 50
    DEBUG -- :   ASYNC Post Load (64ms) (db time 126.1ms)  SELECT * FROM `posts` LIMIT 100
    ```

    The duration in the first set of parens is how long the main thread was blocked
    waiting for the results, and the second set of parens with "db time" is how long
    the entire query took to execute.

    *Jean Boussier*

*   Implemented `ActiveRecord::Relation#excluding` method.

    This method excludes the specified record (or collection of records) from
    the resulting relation:

    ```ruby
    Post.excluding(post)
    Post.excluding(post_one, post_two)
    ```

    Also works on associations:

    ```ruby
    post.comments.excluding(comment)
    post.comments.excluding(comment_one, comment_two)
    ```

    This is short-hand for `Post.where.not(id: post.id)` (for a single record)
    and `Post.where.not(id: [post_one.id, post_two.id])` (for a collection).

    *Glen Crawford*

*   Skip optimised #exist? query when #include? is called on a relation
    with a having clause.

    Relations that have aliased select values AND a having clause that
    references an aliased select value would generate an error when
    #include? was called, due to an optimisation that would generate
    call #exists? on the relation instead, which effectively alters
    the select values of the query (and thus removes the aliased select
    values), but leaves the having clause intact. Because the having
    clause is then referencing an aliased column that is no longer
    present in the simplified query, an ActiveRecord::InvalidStatement
    error was raised.

    A sample query affected by this problem:

    ```ruby
    Author.select('COUNT(*) as total_posts', 'authors.*')
          .joins(:posts)
          .group(:id)
          .having('total_posts > 2')
          .include?(Author.first)
    ```

    This change adds an addition check to the condition that skips the
    simplified #exists? query, which simply checks for the presence of
    a having clause.

    Fixes #41417.

    *Michael Smart*

*   Increment postgres prepared statement counter before making a prepared statement, so if the statement is aborted
    without Rails knowledge (e.g., if app gets killed during long-running query or due to Rack::Timeout), app won't end
    up in perpetual crash state for being inconsistent with PostgreSQL.

    *wbharding*, *Martin Tepper*

*   Add ability to apply `scoping` to `all_queries`.

    Some applications may want to use the `scoping` method but previously it only
    worked on certain types of queries. This change allows the `scoping` method to apply
    to all queries for a model in a block.

    ```ruby
    Post.where(blog_id: post.blog_id).scoping(all_queries: true) do
      post.update(title: "a post title") # adds `posts.blog_id = 1` to the query
    end
    ```

    *Eileen M. Uchitelle*

*   `ActiveRecord::Calculations.calculate` called with `:average`
    (aliased as `ActiveRecord::Calculations.average`) will now use column-based
    type casting. This means that floating-point number columns will now be
    aggregated as `Float` and decimal columns will be aggregated as `BigDecimal`.

    Integers are handled as a special case returning `BigDecimal` always
    (this was the case before already).

    ```ruby
    # With the following schema:
    create_table "measurements" do |t|
      t.float "temperature"
    end

    # Before:
    Measurement.average(:temperature).class
    # => BigDecimal

    # After:
    Measurement.average(:temperature).class
    # => Float
    ```

    Before this change, Rails just called `to_d` on average aggregates from the
    database adapter. This is not the case anymore. If you relied on that kind
    of magic, you now need to register your own `ActiveRecord::Type`
    (see `ActiveRecord::Attributes::ClassMethods` for documentation).

    *Josua Schmid*

*   PostgreSQL: introduce `ActiveRecord::ConnectionAdapters::PostgreSQLAdapter.datetime_type`.

    This setting controls what native type Active Record should use when you call `datetime` in
    a migration or schema. It takes a symbol which must correspond to one of the configured
    `NATIVE_DATABASE_TYPES`. The default is `:timestamp`, meaning `t.datetime` in a migration
    will create a "timestamp without time zone" column. To use "timestamp with time zone",
    change this to `:timestamptz` in an initializer.

    You should run `bin/rails db:migrate` to rebuild your schema.rb if you change this.

    *Alex Ghiculescu*

*   PostgreSQL: handle `timestamp with time zone` columns correctly in `schema.rb`.

    Previously they dumped as `t.datetime :column_name`, now they dump as `t.timestamptz :column_name`,
    and are created as `timestamptz` columns when the schema is loaded.

    *Alex Ghiculescu*

*   Removing trailing whitespace when matching columns in
    `ActiveRecord::Sanitization.disallow_raw_sql!`.

    *Gannon McGibbon*, *Adrian Hirt*

*   Expose a way for applications to set a `primary_abstract_class`.

    Multiple database applications that use a primary abstract class that is not
    named `ApplicationRecord` can now set a specific class to be the `primary_abstract_class`.

    ```ruby
    class PrimaryApplicationRecord
      self.primary_abstract_class
    end
    ```

    When an application boots it automatically connects to the primary or first database in the
    database configuration file. In a multiple database application that then call `connects_to`
    needs to know that the default connection is the same as the `ApplicationRecord` connection.
    However, some applications have a differently named `ApplicationRecord`. This prevents Active
    Record from opening duplicate connections to the same database.

    *Eileen M. Uchitelle*, *John Crepezzi*

*   Support hash config for `structure_dump_flags` and `structure_load_flags` flags.
    Now that Active Record supports multiple databases configuration,
    we need a way to pass specific flags for dump/load databases since
    the options are not the same for different adapters.
    We can use in the original way:

    ```ruby
    ActiveRecord::Tasks::DatabaseTasks.structure_dump_flags = ['--no-defaults', '--skip-add-drop-table']
    # or
    ActiveRecord::Tasks::DatabaseTasks.structure_dump_flags = '--no-defaults --skip-add-drop-table'
    ```

    And also use it passing a hash, with one or more keys, where the key
    is the adapter

    ```ruby
    ActiveRecord::Tasks::DatabaseTasks.structure_dump_flags = {
      mysql2: ['--no-defaults', '--skip-add-drop-table'],
      postgres: '--no-tablespaces'
    }
    ```

    *Gustavo Gonzalez*

*   Connection specification now passes the "url" key as a configuration for the
    adapter if the "url" protocol is "jdbc", "http", or "https". Previously only
    urls with the "jdbc" prefix were passed to the Active Record Adapter, others
    are assumed to be adapter specification urls.

    Fixes #41137.

    *Jonathan Bracy*

*   Allow to opt-out of `strict_loading` mode on a per-record base.

    This is useful when strict loading is enabled application wide or on a
    model level.

    ```ruby
    class User < ApplicationRecord
      has_many :bookmarks
      has_many :articles, strict_loading: true
    end

    user = User.first
    user.articles                        # => ActiveRecord::StrictLoadingViolationError
    user.bookmarks                       # => #<ActiveRecord::Associations::CollectionProxy>

    user.strict_loading!(true)           # => true
    user.bookmarks                       # => ActiveRecord::StrictLoadingViolationError

    user.strict_loading!(false)          # => false
    user.bookmarks                       # => #<ActiveRecord::Associations::CollectionProxy>
    user.articles.strict_loading!(false) # => #<ActiveRecord::Associations::CollectionProxy>
    ```

    *Ayrton De Craene*

*   Add `FinderMethods#sole` and `#find_sole_by` to find and assert the
    presence of exactly one record.

    Used when you need a single row, but also want to assert that there aren't
    multiple rows matching the condition; especially for when database
    constraints aren't enough or are impractical.

    ```ruby
    Product.where(["price = %?", price]).sole
    # => ActiveRecord::RecordNotFound      (if no Product with given price)
    # => #<Product ...>                    (if one Product with given price)
    # => ActiveRecord::SoleRecordExceeded  (if more than one Product with given price)

    user.api_keys.find_sole_by(key: key)
    # as above
    ```

    *Asherah Connor*

*   Makes `ActiveRecord::AttributeMethods::Query` respect the getter overrides defined in the model.

    Before:

    ```ruby
    class User
      def admin
        false # Overriding the getter to always return false
      end
    end

    user = User.first
    user.update(admin: true)

    user.admin # false (as expected, due to the getter overwrite)
    user.admin? # true (not expected, returned the DB column value)
    ```

    After this commit, `user.admin?` above returns false, as expected.

    Fixes #40771.

    *Felipe*

*   Allow delegated_type to be specified primary_key and foreign_key.

    Since delegated_type assumes that the foreign_key ends with `_id`,
    `singular_id` defined by it does not work when the foreign_key does
    not end with `id`. This change fixes it by taking into account
    `primary_key` and `foreign_key` in the options.

    *Ryota Egusa*

*   Expose an `invert_where` method that will invert all scope conditions.

    ```ruby
    class User
      scope :active, -> { where(accepted: true, locked: false) }
    end

    User.active
    # ... WHERE `accepted` = 1 AND `locked` = 0

    User.active.invert_where
    # ... WHERE NOT (`accepted` = 1 AND `locked` = 0)
    ```

    *Kevin Deisz*

*   Restore possibility of passing `false` to :polymorphic option of `belongs_to`.

    Previously, passing `false` would trigger the option validation logic
    to throw an error saying :polymorphic would not be a valid option.

    *glaszig*

*   Remove deprecated `database` kwarg from `connected_to`.

    *Eileen M. Uchitelle*, *John Crepezzi*

*   Allow adding nonnamed expression indexes to be revertible.

    Previously, the following code would raise an error, when executed while rolling back,
    and the index name should be specified explicitly. Now, the index name is inferred
    automatically.

    ```ruby
    add_index(:items, "to_tsvector('english', description)")
    ```

    Fixes #40732.

    *fatkodima*

*   Only warn about negative enums if a positive form that would cause conflicts exists.

    Fixes #39065.

    *Alex Ghiculescu*

*   Add option to run `default_scope` on all queries.

    Previously, a `default_scope` would only run on select or insert queries. In some cases, like non-Rails tenant sharding solutions, it may be desirable to run `default_scope` on all queries in order to ensure queries are including a foreign key for the shard (i.e. `blog_id`).

    Now applications can add an option to run on all queries including select, insert, delete, and update by adding an `all_queries` option to the default scope definition.

    ```ruby
    class Article < ApplicationRecord
      default_scope -> { where(blog_id: Current.blog.id) }, all_queries: true
    end
    ```

    *Eileen M. Uchitelle*

*   Add `where.associated` to check for the presence of an association.

    ```ruby
    # Before:
    account.users.joins(:contact).where.not(contact_id: nil)

    # After:
    account.users.where.associated(:contact)
    ```

    Also mirrors `where.missing`.

    *Kasper Timm Hansen*

*   Allow constructors (`build_association` and `create_association`) on
    `has_one :through` associations.

    *Santiago Perez Perret*


Please check [6-1-stable](https://github.com/rails/rails/blob/6-1-stable/activerecord/CHANGELOG.md) for previous changes.<|MERGE_RESOLUTION|>--- conflicted
+++ resolved
@@ -1,4 +1,3 @@
-<<<<<<< HEAD
 *   Fix an issue that could cause database connection leaks
 
     If Active Record successfully connected to the database, but then failed
@@ -72,11 +71,11 @@
     Fixes #42424.
 
     *Felix Tscheulin*
-=======
+
+
 ## Rails 7.0.8.6 (October 23, 2024) ##
 
 *   No changes.
->>>>>>> bc979c5c
 
 
 ## Rails 7.0.8.5 (October 15, 2024) ##
