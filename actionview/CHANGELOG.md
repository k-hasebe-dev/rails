<<<<<<< HEAD
*   Fix the `number_to_human_size` view helper to correctly work with negative numbers.

    *Earlopain*
=======
## Rails 7.0.8.2 (May 16, 2024) ##

*   No changes.
>>>>>>> 7c8d2a1d


## Rails 7.0.8.1 (February 21, 2024) ##

*   No changes.


## Rails 7.0.8 (September 09, 2023) ##

*   Fix `form_for` missing the hidden `_method` input for models with a
    namespaced route.

    *Hartley McGuire*

*   Fix `render collection: @records, cache: true` inside `jbuilder` templates

    The previous fix that shipped in `7.0.7` assumed template fragments are always strings,
    this isn't true with `jbuilder`.

    *Jean Boussier*

## Rails 7.0.7.2 (August 22, 2023) ##

*   No changes.


## Rails 7.0.7.1 (August 22, 2023) ##

*   No changes.


## Rails 7.0.7 (August 09, 2023) ##

*   Fix `render collection: @records, cache: true` to cache fragments as bare strings

    Previously it would incorrectly cache them as Action View buffers.

    *Jean Boussier*

*   Don't double-encode nested `field_id` and `field_name` index values

    Pass `index: @options` as a default keyword argument to `field_id` and
    `field_name` view helper methods.

    *Sean Doyle*


## Rails 7.0.6 (June 29, 2023) ##

*   No changes.


## Rails 7.0.5.1 (June 26, 2023) ##

*   No changes.


## Rails 7.0.5 (May 24, 2023) ##

*   `FormBuilder#id` finds id set by `form_for` and `form_with`.

    *Matt Polito*

*   Allow all available locales for template lookups.

    *Ben Dilley*

*   Choices of `select` can optionally contain html attributes as the last element
    of the child arrays when using grouped/nested collections

    ```erb
    <%= form.select :foo, [["North America", [["United States","US"],["Canada","CA"]], { disabled: "disabled" }]] %>
    # => <select><optgroup label="North America" disabled="disabled"><option value="US">United States</option><option value="CA">Canada</option></optgroup></select>
    ```

    *Chris Gunther*


## Rails 7.0.4.3 (March 13, 2023) ##

*   Ignore certain data-* attributes in rails-ujs when element is contenteditable

    [CVE-2023-23913]


## Rails 7.0.4.2 (January 24, 2023) ##

*   No changes.


## Rails 7.0.4.1 (January 17, 2023) ##

*   No changes.


## Rails 7.0.4 (September 09, 2022) ##

*   Guard against `ActionView::Helpers::FormTagHelper#field_name` calls with nil
    `object_name` arguments. For example:

    ```erb
    <%= fields do |f| %>
      <%= f.field_name :body %>
    <% end %>
    ```

    *Sean Doyle*

*   Strings returned from `strip_tags` are correctly tagged `html_safe?`

    Because these strings contain no HTML elements and the basic entities are escaped, they are safe
    to be included as-is as PCDATA in HTML content. Tagging them as html-safe avoids double-escaping
    entities when being concatenated to a SafeBuffer during rendering.

    Fixes [rails/rails-html-sanitizer#124](https://github.com/rails/rails-html-sanitizer/issues/124)

    *Mike Dalessio*

## Rails 7.0.3.1 (July 12, 2022) ##

*   No changes.


## Rails 7.0.3 (May 09, 2022) ##

*   Ensure models passed to `form_for` attempt to call `to_model`.

    *Sean Doyle*

## Rails 7.0.2.4 (April 26, 2022) ##

*   Fix and add protections for XSS in `ActionView::Helpers` and `ERB::Util`.

    Escape dangerous characters in names of tags and names of attributes in the
    tag helpers, following the XML specification. Rename the option
    `:escape_attributes` to `:escape`, to simplify by applying the option to the
    whole tag.

    *Álvaro Martín Fraguas*

## Rails 7.0.2.3 (March 08, 2022) ##

*   No changes.


## Rails 7.0.2.2 (February 11, 2022) ##

*   No changes.


## Rails 7.0.2.1 (February 11, 2022) ##

*   No changes.


## Rails 7.0.2 (February 08, 2022) ##

*   Ensure `preload_link_tag` preloads JavaScript modules correctly.

    *Máximo Mussini*

*   Fix `stylesheet_link_tag` and similar helpers are being used to work in objects with
    a `response` method.

    *dark-panda*


## Rails 7.0.1 (January 06, 2022) ##

*   Fix `button_to` to work with a hash parameter as URL.

    *MingyuanQin*

*   Fix `link_to` with a model passed as an argument twice.

    *Alex Ghiculescu*


## Rails 7.0.0 (December 15, 2021) ##

*   Support `include_hidden:` option in calls to
    `ActionView::Helper::FormBuilder#file_field` with `multiple: true` to
    support submitting an empty collection of files.

    ```ruby
    form.file_field :attachments, multiple: true
    # => <input type="hidden" autocomplete="off" name="post[attachments][]" value="">
         <input type="file" multiple="multiple" id="post_attachments" name="post[attachments][]">

    form.file_field :attachments, multiple: true, include_hidden: false
    # => <input type="file" multiple="multiple" id="post_attachments" name="post[attachments][]">
    ```

    *Sean Doyle*

*   Fix `number_with_precision(raise: true)` always raising even on valid numbers.

    *Pedro Moreira*


## Rails 7.0.0.rc3 (December 14, 2021) ##

*   No changes.


## Rails 7.0.0.rc2 (December 14, 2021) ##

*   No changes.

## Rails 7.0.0.rc1 (December 06, 2021) ##

*   Support `fields model: [@nested, @model]` the same way as `form_with model:
    [@nested, @model]`.

    *Sean Doyle*

*   Infer HTTP verb `[method]` from a model or Array with model as the first
    argument to `button_to` when combined with a block:

    ```ruby
    button_to(Workshop.find(1)){ "Update" }
    #=> <form method="post" action="/workshops/1" class="button_to">
    #=>   <input type="hidden" name="_method" value="patch" autocomplete="off" />
    #=>   <button type="submit">Update</button>
    #=> </form>

    button_to([ Workshop.find(1), Session.find(1) ]) { "Update" }
    #=> <form method="post" action="/workshops/1/sessions/1" class="button_to">
    #=>   <input type="hidden" name="_method" value="patch" autocomplete="off" />
    #=>   <button type="submit">Update</button>
    #=> </form>
    ```

    *Sean Doyle*

*   Support passing a Symbol as the first argument to `FormBuilder#button`:

    ```ruby
    form.button(:draft, value: true)
    # => <button name="post[draft]" value="true" type="submit">Create post</button>

    form.button(:draft, value: true) do
      content_tag(:strong, "Save as draft")
    end
    # =>  <button name="post[draft]" value="true" type="submit">
    #       <strong>Save as draft</strong>
    #     </button>
    ```

    *Sean Doyle*

*   Introduce the `field_name` view helper, along with the
    `FormBuilder#field_name` counterpart:

    ```ruby
    form_for @post do |f|
      f.field_tag :tag, name: f.field_name(:tag, multiple: true)
      # => <input type="text" name="post[tag][]">
    end
    ```

    *Sean Doyle*

*   Execute the `ActionView::Base.field_error_proc` within the context of the
    `ActionView::Base` instance:

    ```ruby
    config.action_view.field_error_proc = proc { |html| content_tag(:div, html, class: "field_with_errors") }
    ```

    *Sean Doyle*

*   Add support for `button_to ..., authenticity_token: false`

    ```ruby
    button_to "Create", Post.new, authenticity_token: false
    # => <form class="button_to" method="post" action="/posts"><button type="submit">Create</button></form>

    button_to "Create", Post.new, authenticity_token: true
    # => <form class="button_to" method="post" action="/posts"><button type="submit">Create</button><input type="hidden" name="form_token" value="abc123..." autocomplete="off" /></form>

    button_to "Create", Post.new, authenticity_token: "secret"
    # => <form class="button_to" method="post" action="/posts"><button type="submit">Create</button><input type="hidden" name="form_token" value="secret" autocomplete="off" /></form>
    ```

    *Sean Doyle*

*   Support rendering `<form>` elements _without_ `[action]` attributes by:

    * `form_with url: false` or `form_with ..., html: { action: false }`
    * `form_for ..., url: false` or `form_for ..., html: { action: false }`
    * `form_tag false` or `form_tag ..., action: false`
    * `button_to "...", false` or `button_to(false) { ... }`

    *Sean Doyle*

*   Add `:day_format` option to `date_select`

        date_select("article", "written_on", day_format: ->(day) { day.ordinalize })
        # generates day options like <option value="1">1st</option>\n<option value="2">2nd</option>...

    *Shunichi Ikegami*

*   Allow `link_to` helper to infer link name from `Model#to_s` when it
    is used with a single argument:

        link_to @profile
        #=> <a href="/profiles/1">Eileen</a>

    This assumes the model class implements a `to_s` method like this:

        class Profile < ApplicationRecord
          # ...
          def to_s
            name
          end
        end

    Previously you had to supply a second argument even if the `Profile`
    model implemented a `#to_s` method that called the `name` method.

        link_to @profile, @profile.name
        #=> <a href="/profiles/1">Eileen</a>

    *Olivier Lacan*

*   Support svg unpaired tags for `tag` helper.

        tag.svg { tag.use('href' => "#cool-icon") }
        # => <svg><use href="#cool-icon"></svg>

    *Oleksii Vasyliev*


## Rails 7.0.0.alpha2 (September 15, 2021) ##

*   No changes.


## Rails 7.0.0.alpha1 (September 15, 2021) ##

*   Improves the performance of ActionView::Helpers::NumberHelper formatters by avoiding the use of
    exceptions as flow control.

    *Mike Dalessio*

*   `preload_link_tag` properly inserts `as` attributes for files with `image` MIME types, such as JPG or SVG.

    *Nate Berkopec*

*   Add `weekday_options_for_select` and `weekday_select` helper methods. Also adds `weekday_select` to `FormBuilder`.

    *Drew Bragg*, *Dana Kashubeck*, *Kasper Timm Hansen*

*   Add `caching?` helper that returns whether the current code path is being cached and `uncacheable!` to denote helper methods that can't participate in fragment caching.

    *Ben Toews*, *John Hawthorn*, *Kasper Timm Hansen*, *Joel Hawksley*

*   Add `include_seconds` option for `time_field`.

        <%= form.time_field :foo, include_seconds: false %>
        # => <input value="16:22" type="time" />

    Default includes seconds:

        <%= form.time_field :foo %>
        # => <input value="16:22:01.440" type="time" />

    This allows you to take advantage of [different rendering options](https://developer.mozilla.org/en-US/docs/Web/HTML/Element/input/time#time_value_format) in some browsers.

    *Alex Ghiculescu*

*   Improve error messages when template file does not exist at absolute filepath.

    *Ted Whang*

*   Add `:country_code` option to `sms_to` for consistency with `phone_to`.

    *Jonathan Hefner*

*   OpenSSL constants are now used for Digest computations.

    *Dirkjan Bussink*

*   The `translate` helper now passes `default` values that aren't
    translation keys through `I18n.translate` for interpolation.

    *Jonathan Hefner*

*   Adds option `extname` to `stylesheet_link_tag` to skip default
    `.css` extension appended to the stylesheet path.

    Before:

    ```ruby
    stylesheet_link_tag "style.less"
    # <link href="/stylesheets/style.less.scss" rel="stylesheet">
    ```

    After:

    ```ruby
    stylesheet_link_tag "style.less", extname: false, skip_pipeline: true, rel: "stylesheet/less"
    # <link href="/stylesheets/style.less" rel="stylesheet/less">
    ```

    *Abhay Nikam*

*   Deprecate `render` locals to be assigned to instance variables.

    *Petrik de Heus*

*   Remove legacy default `media=screen` from `stylesheet_link_tag`.

    *André Luis Leal Cardoso Junior*

*   Change `ActionView::Helpers::FormBuilder#button` to transform `formmethod`
    attributes into `_method="$VERB"` Form Data to enable varied same-form actions:

        <%= form_with model: post, method: :put do %>
          <%= form.button "Update" %>
          <%= form.button "Delete", formmethod: :delete %>
        <% end %>
        <%# => <form action="posts/1">
            =>   <input type="hidden" name="_method" value="put">
            =>   <button type="submit">Update</button>
            =>   <button type="submit" formmethod="post" name="_method" value="delete">Delete</button>
            => </form>
        %>

    *Sean Doyle*

*   Change `ActionView::Helpers::UrlHelper#button_to` to *always* render a
    `<button>` element, regardless of whether or not the content is passed as
    the first argument or as a block.

        <%= button_to "Delete", post_path(@post), method: :delete %>
        # => <form action="/posts/1"><input type="hidden" name="_method" value="delete"><button type="submit">Delete</button></form>

        <%= button_to post_path(@post), method: :delete do %>
          Delete
        <% end %>
        # => <form action="/posts/1"><input type="hidden" name="_method" value="delete"><button type="submit">Delete</button></form>

    *Sean Doyle*, *Dusan Orlovic*

*   Add `config.action_view.preload_links_header` to allow disabling of
    the `Link` header being added by default when using `stylesheet_link_tag`
    and `javascript_include_tag`.

    *Andrew White*

*   The `translate` helper now resolves `default` values when a `nil` key is
    specified, instead of always returning `nil`.

    *Jonathan Hefner*

*   Add `config.action_view.image_loading` to configure the default value of
    the `image_tag` `:loading` option.

    By setting `config.action_view.image_loading = "lazy"`, an application can opt in to
    lazy loading images sitewide, without changing view code.

    *Jonathan Hefner*

*   `ActionView::Helpers::FormBuilder#id` returns the value
    of the `<form>` element's `id` attribute. With a `method` argument, returns
    the `id` attribute for a form field with that name.

        <%= form_for @post do |f| %>
          <%# ... %>

          <% content_for :sticky_footer do %>
            <%= form.button(form: f.id) %>
          <% end %>
        <% end %>

    *Sean Doyle*

*   `ActionView::Helpers::FormBuilder#field_id` returns the value generated by
    the FormBuilder for the given attribute name.

        <%= form_for @post do |f| %>
          <%= f.label :title %>
          <%= f.text_field :title, aria: { describedby: f.field_id(:title, :error) } %>
          <%= tag.span("is blank", id: f.field_id(:title, :error) %>
        <% end %>

    *Sean Doyle*

*   Add `tag.attributes` to transform a Hash into HTML Attributes, ready to be
    interpolated into ERB.

        <input <%= tag.attributes(type: :text, aria: { label: "Search" }) %> >
        # => <input type="text" aria-label="Search">

    *Sean Doyle*


Please check [6-1-stable](https://github.com/rails/rails/blob/6-1-stable/actionview/CHANGELOG.md) for previous changes.<|MERGE_RESOLUTION|>--- conflicted
+++ resolved
@@ -1,12 +1,11 @@
-<<<<<<< HEAD
 *   Fix the `number_to_human_size` view helper to correctly work with negative numbers.
 
     *Earlopain*
-=======
+
+
 ## Rails 7.0.8.2 (May 16, 2024) ##
 
 *   No changes.
->>>>>>> 7c8d2a1d
 
 
 ## Rails 7.0.8.1 (February 21, 2024) ##
