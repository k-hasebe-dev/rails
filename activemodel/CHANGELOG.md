<<<<<<< HEAD
*   Handle name clashes in attribute methods code generation cache.

    When two distinct attribute methods would generate similar names,
    the first implementation would be incorrectly re-used.

    ```ruby
    class A
      attribute_method_suffix "_changed?"
      define_attribute_methods :x
    end

    class B
      attribute_method_suffix "?"
      define_attribute_methods :x_changed
    end
    ```

    *Jean Boussier*
=======
## Rails 7.0.3.1 (July 12, 2022) ##

*   No changes.

>>>>>>> 04972d9b

## Rails 7.0.3 (May 09, 2022) ##

*   No changes.


## Rails 7.0.2.4 (April 26, 2022) ##

*   No changes.


## Rails 7.0.2.3 (March 08, 2022) ##

*   No changes.


## Rails 7.0.2.2 (February 11, 2022) ##

*   No changes.


## Rails 7.0.2.1 (February 11, 2022) ##

*   No changes.


## Rails 7.0.2 (February 08, 2022) ##

*   Use different cache namespace for proxy calls

    Models can currently have different attribute bodies for the same method
    names, leading to conflicts. Adding a new namespace `:active_model_proxy`
    fixes the issue.

    *Chris Salzberg*


## Rails 7.0.1 (January 06, 2022) ##

*   No changes.


## Rails 7.0.0 (December 15, 2021) ##

*   No changes.


## Rails 7.0.0.rc3 (December 14, 2021) ##

*   No changes.


## Rails 7.0.0.rc2 (December 14, 2021) ##

*   No changes.

## Rails 7.0.0.rc1 (December 06, 2021) ##

*   Remove support to Marshal load Rails 5.x `ActiveModel::AttributeSet` format.

    *Rafael Mendonça França*

*   Remove support to Marshal and YAML load Rails 5.x error format.

    *Rafael Mendonça França*

*   Remove deprecated support to use `[]=` in `ActiveModel::Errors#messages`.

    *Rafael Mendonça França*

*   Remove deprecated support to `delete` errors from `ActiveModel::Errors#messages`.

    *Rafael Mendonça França*

*   Remove deprecated support to `clear` errors from `ActiveModel::Errors#messages`.

    *Rafael Mendonça França*

*   Remove deprecated support concat errors to `ActiveModel::Errors#messages`.

    *Rafael Mendonça França*

*   Remove deprecated `ActiveModel::Errors#to_xml`.

    *Rafael Mendonça França*

*   Remove deprecated `ActiveModel::Errors#keys`.

    *Rafael Mendonça França*

*   Remove deprecated `ActiveModel::Errors#values`.

    *Rafael Mendonça França*

*   Remove deprecated `ActiveModel::Errors#slice!`.

    *Rafael Mendonça França*

*   Remove deprecated `ActiveModel::Errors#to_h`.

    *Rafael Mendonça França*

*   Remove deprecated enumeration of `ActiveModel::Errors` instances as a Hash.

    *Rafael Mendonça França*

*   Clear secure password cache if password is set to `nil`

    Before:

       user.password = 'something'
       user.password = nil

       user.password # => 'something'

    Now:

       user.password = 'something'
       user.password = nil

       user.password # => nil

    *Markus Doits*

## Rails 7.0.0.alpha2 (September 15, 2021) ##

*   No changes.


## Rails 7.0.0.alpha1 (September 15, 2021) ##

*   Introduce `ActiveModel::API`.

    Make `ActiveModel::API` the minimum API to talk with Action Pack and Action View.
    This will allow adding more functionality to `ActiveModel::Model`.

    *Petrik de Heus*, *Nathaniel Watts*

*   Fix dirty check for Float::NaN and BigDecimal::NaN.

    Float::NaN and BigDecimal::NaN in Ruby are [special values](https://bugs.ruby-lang.org/issues/1720)
    and can't be compared with `==`.

    *Marcelo Lauxen*

*   Fix `to_json` for `ActiveModel::Dirty` object.

    Exclude `mutations_from_database` attribute from json as it lead to recursion.

    *Anil Maurya*

*   Add `ActiveModel::AttributeSet#values_for_database`.

    Returns attributes with values for assignment to the database.

    *Chris Salzberg*

*   Fix delegation in ActiveModel::Type::Registry#lookup and ActiveModel::Type.lookup.

    Passing a last positional argument `{}` would be incorrectly considered as keyword argument.

    *Benoit Daloze*

*   Cache and re-use generated attribute methods.

    Generated methods with identical implementations will now share their instruction sequences
    leading to reduced memory retention, and slightly faster load time.

    *Jean Boussier*

*   Add `in: range`  parameter to `numericality` validator.

    *Michal Papis*

*   Add `locale` argument to `ActiveModel::Name#initialize` to be used to generate the `singular`,
   `plural`, `route_key` and `singular_route_key` values.

    *Lukas Pokorny*

*   Make ActiveModel::Errors#inspect slimmer for readability

    *lulalala*

Please check [6-1-stable](https://github.com/rails/rails/blob/6-1-stable/activemodel/CHANGELOG.md) for previous changes.<|MERGE_RESOLUTION|>--- conflicted
+++ resolved
@@ -1,4 +1,3 @@
-<<<<<<< HEAD
 *   Handle name clashes in attribute methods code generation cache.
 
     When two distinct attribute methods would generate similar names,
@@ -17,12 +16,11 @@
     ```
 
     *Jean Boussier*
-=======
+
 ## Rails 7.0.3.1 (July 12, 2022) ##
 
 *   No changes.
 
->>>>>>> 04972d9b
 
 ## Rails 7.0.3 (May 09, 2022) ##
 
