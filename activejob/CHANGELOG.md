<<<<<<< HEAD
*   Preserve the serialized timezone when deserializing `ActiveSupport::TimeWithZone` arguments.

    *Joshua Young*
=======
## Rails 7.0.8.3 (May 17, 2024) ##

*   No changes.
>>>>>>> 08bc3ce3


## Rails 7.0.8.2 (May 16, 2024) ##

*   No changes.


## Rails 7.0.8.1 (February 21, 2024) ##

*   No changes.


## Rails 7.0.8 (September 09, 2023) ##

*   Fix Active Job log message to correctly report a job failed to enqueue
    when the adapter raises an `ActiveJob::EnqueueError`.

    *Ben Sheldon*


## Rails 7.0.7.2 (August 22, 2023) ##

*   No changes.


## Rails 7.0.7.1 (August 22, 2023) ##

*   No changes.


## Rails 7.0.7 (August 09, 2023) ##

*   No changes.


## Rails 7.0.6 (June 29, 2023) ##

*   Fix error Active Job passed class with `permitted?`.

    *Alex Baldwin*


## Rails 7.0.5.1 (June 26, 2023) ##

*   No changes.


## Rails 7.0.5 (May 24, 2023) ##

*   Make delayed job `display_name` failsafe.

    *codez*

*   Don't double log the `job` when using `ActiveRecord::QueryLog`

    Previously if you set `config.active_record.query_log_tags` to an array that included
    `:job`, the job name would get logged twice. This bug has been fixed.

    *Alex Ghiculescu*


## Rails 7.0.4.3 (March 13, 2023) ##

*   No changes.


## Rails 7.0.4.2 (January 24, 2023) ##

*   No changes.


## Rails 7.0.4.1 (January 17, 2023) ##

*   No changes.


## Rails 7.0.4 (September 09, 2022) ##

*   Update `ActiveJob::QueueAdapters::QueAdapter` to remove deprecation warning.

    Remove a deprecation warning introduced in que 1.2 to prepare for changes in
    que 2.0 necessary for Ruby 3 compatibility.

    *Damir Zekic* and *Adis Hasovic*

## Rails 7.0.3.1 (July 12, 2022) ##

*   No changes.


## Rails 7.0.3 (May 09, 2022) ##

*   Add missing `bigdecimal` require in `ActiveJob::Arguments`

    Could cause `uninitialized constant ActiveJob::Arguments::BigDecimal (NameError)`
    when loading Active Job in isolation.

    *Jean Boussier*

## Rails 7.0.2.4 (April 26, 2022) ##

*   No changes.


## Rails 7.0.2.3 (March 08, 2022) ##

*   No changes.


## Rails 7.0.2.2 (February 11, 2022) ##

*   No changes.


## Rails 7.0.2.1 (February 11, 2022) ##

*   No changes.


## Rails 7.0.2 (February 08, 2022) ##

*   No changes.


## Rails 7.0.1 (January 06, 2022) ##

*   Allow testing `discard_on/retry_on ActiveJob::DeserializationError`

    Previously in `perform_enqueued_jobs`, `deserialize_arguments_if_needed`
    was called before calling `perform_now`. When a record no longer exists
    and is serialized using GlobalID this led to raising
    an `ActiveJob::DeserializationError` before reaching `perform_now` call.
    This behaviour makes difficult testing the job `discard_on/retry_on` logic.

    Now `deserialize_arguments_if_needed` call is postponed to when `perform_now`
    is called.

    Example:

    ```ruby
    class UpdateUserJob < ActiveJob::Base
      discard_on ActiveJob::DeserializationError

      def perform(user)
        # ...
      end
    end

    # In the test
    User.destroy_all
    assert_nothing_raised do
      perform_enqueued_jobs only: UpdateUserJob
    end
    ```

    *Jacopo Beschi*


## Rails 7.0.0 (December 15, 2021) ##

*   No changes.


## Rails 7.0.0.rc3 (December 14, 2021) ##

*   No changes.


## Rails 7.0.0.rc2 (December 14, 2021) ##

*   No changes.

## Rails 7.0.0.rc1 (December 06, 2021) ##

*   Remove deprecated `:return_false_on_aborted_enqueue` option.

    *Rafael Mendonça França*

*   Deprecated `Rails.config.active_job.skip_after_callbacks_if_terminated`.

    *Rafael Mendonça França*

*   Removed deprecated behavior that was not halting `after_enqueue`/`after_perform` callbacks when a
    previous callback was halted with `throw :abort`.

    *Rafael Mendonça França*

*   Raise an `SerializationError` in `Serializer::ModuleSerializer`
    if the module name is not present.

    *Veerpal Brar*


## Rails 7.0.0.alpha2 (September 15, 2021) ##

*   No changes.


## Rails 7.0.0.alpha1 (September 15, 2021) ##

*   Allow a job to retry indefinitely

    The `attempts` parameter of the `retry_on` method now accepts the
    symbol reference `:unlimited` in addition to a specific number of retry
    attempts to allow a developer to specify that a job should retry
    forever until it succeeds.

        class MyJob < ActiveJob::Base
          retry_on(AlwaysRetryException, attempts: :unlimited)

          # the actual job code
        end

    *Daniel Morton*

*   Added possibility to check on `:priority` in test helper methods
    `assert_enqueued_with` and `assert_performed_with`.

    *Wojciech Wnętrzak*

*   OpenSSL constants are now used for Digest computations.

    *Dirkjan Bussink*

*   Add a Serializer for the Range class.

    This should allow things like `MyJob.perform_later(range: 1..100)`.

*   Communicate enqueue failures to callers of `perform_later`.

    `perform_later` can now optionally take a block which will execute after
    the adapter attempts to enqueue the job. The block will receive the job
    instance as an argument even if the enqueue was not successful.
    Additionally, `ActiveJob` adapters now have the ability to raise an
    `ActiveJob::EnqueueError` which will be caught and stored in the job
    instance so code attempting to enqueue jobs can inspect any raised
    `EnqueueError` using the block.

        MyJob.perform_later do |job|
          unless job.successfully_enqueued?
            if job.enqueue_error&.message == "Redis was unavailable"
              # invoke some code that will retry the job after a delay
            end
          end
        end

    *Daniel Morton*

*   Don't log rescuable exceptions defined with `rescue_from`.

    *Hu Hailin*

*   Allow `rescue_from` to rescue all exceptions.

    *Adrianna Chang*, *Étienne Barrié*


Please check [6-1-stable](https://github.com/rails/rails/blob/6-1-stable/activejob/CHANGELOG.md) for previous changes.<|MERGE_RESOLUTION|>--- conflicted
+++ resolved
@@ -1,12 +1,11 @@
-<<<<<<< HEAD
 *   Preserve the serialized timezone when deserializing `ActiveSupport::TimeWithZone` arguments.
 
     *Joshua Young*
-=======
+
+
 ## Rails 7.0.8.3 (May 17, 2024) ##
 
 *   No changes.
->>>>>>> 08bc3ce3
 
 
 ## Rails 7.0.8.2 (May 16, 2024) ##
