--- conflicted
+++ resolved
@@ -1,16 +1,15 @@
-<<<<<<< HEAD
 *   Avoid crashing in Active Job logger when logging enqueueing errors
 
     `ActiveJob.perform_all_later` could fail with a `TypeError` when all
     provided jobs failed to be enqueueed.
 
     *Efstathios Stivaros*
-=======
+
+
 ## Rails 7.2.2.1 (December 10, 2024) ##
 
 *   No changes.
 
->>>>>>> 33beb0a3
 
 ## Rails 7.2.2 (October 30, 2024) ##
 
