--- conflicted
+++ resolved
@@ -1,15 +1,14 @@
-<<<<<<< HEAD
 *   Don't double log the `job` when using `ActiveRecord::QueryLog`
 
     Previously if you set `config.active_record.query_log_tags` to an array that included
     `:job`, the job name would get logged twice. This bug has been fixed.
 
     *Alex Ghiculescu*
-=======
+
+
 ## Rails 7.0.4.3 (March 13, 2023) ##
 
 *   No changes.
->>>>>>> c15ee6e7
 
 
 ## Rails 7.0.4.2 (January 24, 2023) ##
