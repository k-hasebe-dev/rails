--- conflicted
+++ resolved
@@ -1,12 +1,11 @@
-<<<<<<< HEAD
 *   Preserve the serialized timezone when deserializing `ActiveSupport::TimeWithZone` arguments.
 
     *Joshua Young*
-=======
+
+
 ## Rails 7.0.8.5 (October 15, 2024) ##
 
 *   No changes.
->>>>>>> f61f4ef9
 
 
 ## Rails 7.0.8.4 (June 04, 2024) ##
