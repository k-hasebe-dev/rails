<<<<<<< HEAD
*   The Action Cable client now ensures successful channel subscriptions:

    * The client maintains a set of pending subscriptions until either
      the server confirms the subscription or the channel is torn down.
    * Rectifies the race condition where an unsubscribe is rapidly followed
      by a subscribe (on the same channel identifier) and the requests are
      handled out of order by the ActionCable server, thereby ignoring the
      subscribe command.

    *Daniel Spinosa*

*   Truncate broadcast logging messages.

    *J Smith*
=======
## Rails 6.1.4.4 (December 15, 2021) ##

*   No changes.

>>>>>>> 87d4d0f4

## Rails 6.1.4.3 (December 14, 2021) ##

*   No changes.


## Rails 6.1.4.2 (December 14, 2021) ##

*   No changes.


## Rails 6.1.4.1 (August 19, 2021) ##

*   No changes.


## Rails 6.1.4 (June 24, 2021) ##

*   Fix `ArgumentError` with ruby 3.0 on `RemoteConnection#disconnect`.

    *Vladislav*


## Rails 6.1.3.2 (May 05, 2021) ##

*   No changes.


## Rails 6.1.3.1 (March 26, 2021) ##

*   No changes.


## Rails 6.1.3 (February 17, 2021) ##

*   No changes.


## Rails 6.1.2.1 (February 10, 2021) ##

*   No changes.


## Rails 6.1.2 (February 09, 2021) ##

*   No changes.


## Rails 6.1.1 (January 07, 2021) ##

*   No changes.


## Rails 6.1.0 (December 09, 2020) ##

*   `ActionCable::Connection::Base` now allows intercepting unhandled exceptions
    with `rescue_from` before they are logged, which is useful for error reporting
    tools and other integrations.

    *Justin Talbott*

*   Add `ActionCable::Channel#stream_or_reject_for` to stream if record is present, otherwise reject the connection

    *Atul Bhosale*

*   Add `ActionCable::Channel#stop_stream_from` and `#stop_stream_for` to unsubscribe from a specific stream.

    *Zhang Kang*

*   Add PostgreSQL subscription connection identificator.

    Now you can distinguish Action Cable PostgreSQL subscription connections among others.
    Also, you can set custom `id` in `cable.yml` configuration.

    ```sql
    SELECT application_name FROM pg_stat_activity;
    /*
        application_name
    ------------------------
    psql
    ActionCable-PID-42
    (2 rows)
    */
    ```

    *Sergey Ponomarev*

*   Subscription confirmations and rejections are now logged at the `DEBUG` level instead of `INFO`.

    *DHH*


Please check [6-0-stable](https://github.com/rails/rails/blob/6-0-stable/actioncable/CHANGELOG.md) for previous changes.<|MERGE_RESOLUTION|>--- conflicted
+++ resolved
@@ -1,4 +1,3 @@
-<<<<<<< HEAD
 *   The Action Cable client now ensures successful channel subscriptions:
 
     * The client maintains a set of pending subscriptions until either
@@ -13,12 +12,12 @@
 *   Truncate broadcast logging messages.
 
     *J Smith*
-=======
+
+
 ## Rails 6.1.4.4 (December 15, 2021) ##
 
 *   No changes.
 
->>>>>>> 87d4d0f4
 
 ## Rails 6.1.4.3 (December 14, 2021) ##
 
